--- conflicted
+++ resolved
@@ -30,10 +30,6 @@
 
 dependencies {
     implementation project(':catvod')
-    implementation 'androidx.annotation:annotation:1.5.0'
-<<<<<<< HEAD
-    implementation 'com.google.code.gson:gson:2.8.6'
-=======
+    implementation 'androidx.annotation:annotation:1.5.0
     api 'com.google.code.gson:gson:' + gsonVersion
->>>>>>> c6124366
 }