plugins {
    id 'com.android.library'
    id 'com.chaquo.python'
}

android {
    compileSdk 33
    flavorDimensions "abi"

    defaultConfig {
<<<<<<< HEAD
        minSdk 16
        targetSdk 29
        //noinspection ChromeOsAbiSupport
        ndk { abiFilters "armeabi-v7a" }
=======
        minSdk 21
        targetSdk 28
>>>>>>> ce6bde59
        python {
            buildPython "C:/Users/FongMi.DIREK/Anaconda3/envs/py38/python.exe"
            pip {
                install "lxml"
                install 'pycryptodome'
                install 'beautifulsoup4'
                install "requests==2.27.1"
            }
        }
    }

    sourceSets {
        main {
            python.srcDirs = ["src/main/python"]
        }
    }
}

dependencies {
    implementation project(':catvod')
    implementation 'androidx.annotation:annotation:1.5.0'
    api 'com.google.code.gson:gson:' + gsonVersion
}<|MERGE_RESOLUTION|>--- conflicted
+++ resolved
@@ -8,15 +8,10 @@
     flavorDimensions "abi"
 
     defaultConfig {
-<<<<<<< HEAD
         minSdk 16
-        targetSdk 29
+        targetSdk 28
         //noinspection ChromeOsAbiSupport
         ndk { abiFilters "armeabi-v7a" }
-=======
-        minSdk 21
-        targetSdk 28
->>>>>>> ce6bde59
         python {
             buildPython "C:/Users/FongMi.DIREK/Anaconda3/envs/py38/python.exe"
             pip {
