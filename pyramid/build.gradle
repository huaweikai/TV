--- conflicted
+++ resolved
@@ -30,10 +30,6 @@
 
 dependencies {
     implementation project(':catvod')
-<<<<<<< HEAD
-    implementation 'com.google.code.gson:gson:2.8.9'
-=======
     implementation 'androidx.annotation:annotation:1.5.0'
     implementation 'com.google.code.gson:gson:2.10'
->>>>>>> 85498113
 }