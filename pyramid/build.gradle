plugins {
    id 'com.android.library'
    id 'com.chaquo.python'
}

android {
    compileSdk 33
<<<<<<< HEAD
=======
    flavorDimensions = ["abi"]
>>>>>>> 6c5141e8

    defaultConfig {
        minSdk 16
        targetSdk 28
        //noinspection ChromeOsAbiSupport
        ndk { abiFilters "armeabi-v7a" }
        python {
            buildPython "C:/Users/FongMi/AppData/Local/Programs/Python/Python38/python.exe"
            pip {
                install "lxml"
                install "requests"
                install 'pycryptodome'
                install 'beautifulsoup4'
            }
        }
    }

    sourceSets {
        main {
            python.srcDirs = ["src/main/python"]
        }
    }
}

dependencies {
    implementation project(':catvod')
}<|MERGE_RESOLUTION|>--- conflicted
+++ resolved
@@ -5,24 +5,32 @@
 
 android {
     compileSdk 33
-<<<<<<< HEAD
-=======
     flavorDimensions = ["abi"]
->>>>>>> 6c5141e8
 
     defaultConfig {
-        minSdk 16
+        minSdk 21
         targetSdk 28
-        //noinspection ChromeOsAbiSupport
-        ndk { abiFilters "armeabi-v7a" }
         python {
-            buildPython "C:/Users/FongMi/AppData/Local/Programs/Python/Python38/python.exe"
+            version "3.8"
             pip {
                 install "lxml"
                 install "requests"
                 install 'pycryptodome'
                 install 'beautifulsoup4'
             }
+        }
+    }
+
+    productFlavors {
+        armeabi_v7a {
+            dimension "abi"
+            //noinspection ChromeOsAbiSupport
+            ndk { abiFilters "armeabi-v7a" }
+        }
+        arm64_v8a {
+            dimension "abi"
+            //noinspection ChromeOsAbiSupport
+            ndk { abiFilters "arm64-v8a" }
         }
     }
 
