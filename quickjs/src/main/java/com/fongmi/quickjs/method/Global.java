package com.fongmi.quickjs.method;

import android.util.Base64;

import androidx.annotation.Keep;
import androidx.annotation.NonNull;

import com.fongmi.quickjs.bean.Req;
import com.fongmi.quickjs.utils.Connect;
import com.fongmi.quickjs.utils.Parser;
import com.fongmi.quickjs.utils.Proxy;
import com.google.gson.Gson;
import com.whl.quickjs.wrapper.JSFunction;
import com.whl.quickjs.wrapper.JSMethod;
import com.whl.quickjs.wrapper.JSObject;
import com.whl.quickjs.wrapper.QuickJSContext;

import java.io.IOException;
import java.lang.reflect.Method;
import java.net.URLEncoder;
import java.nio.charset.StandardCharsets;
import java.util.Arrays;
import java.util.Timer;
import java.util.TimerTask;
import java.util.concurrent.ExecutorService;

import javax.crypto.Cipher;
import javax.crypto.spec.IvParameterSpec;
import javax.crypto.spec.SecretKeySpec;

import okhttp3.Call;
import okhttp3.Callback;
import okhttp3.Response;

public class Global {

    private final ExecutorService executor;
    private final QuickJSContext ctx;
    private final Parser parser;
    private final Timer timer;
    private final Gson gson;

    public static Global create(QuickJSContext ctx, ExecutorService executor) {
        return new Global(ctx, executor);
    }

    private Global(QuickJSContext ctx, ExecutorService executor) {
        this.parser = new Parser();
        this.executor = executor;
        this.timer = new Timer();
        this.gson = new Gson();
        this.ctx = ctx;
    }

    public void setProperty() {
        for (Method method : getClass().getMethods()) {
            if (!method.isAnnotationPresent(JSMethod.class)) continue;
            ctx.getGlobalObject().setProperty(method.getName(), args -> {
                try {
                    return method.invoke(this, args);
                } catch (Exception e) {
                    return null;
                }
            });
        }
    }

    @Keep
    @JSMethod
    public String getProxy(Boolean local) {
        return Proxy.getUrl() + "?do=js";
    }

    @Keep
    @JSMethod
    public String js2Proxy(Boolean dynamic, Integer siteType, String siteKey, String url, JSObject headers) {
        return getProxy(true) + "&from=catvod" + "&header=" + URLEncoder.encode(headers.stringify()) + "&url=" + URLEncoder.encode(url);
    }

    @Keep
    @JSMethod
<<<<<<< HEAD
    public String aesX(String mode, boolean encrypt, String input, boolean inBase64, String key, String iv, boolean outBase64) {
        try {
            byte[] keyBuf = key.getBytes();
            if (keyBuf.length < 16) keyBuf = Arrays.copyOf(keyBuf, 16);
            byte[] ivBuf = iv == null ? new byte[0] : iv.getBytes();
            if (ivBuf.length < 16) ivBuf = Arrays.copyOf(ivBuf, 16);
            Cipher cipher = Cipher.getInstance(mode + "Padding");
            SecretKeySpec keySpec = new SecretKeySpec(keyBuf, "AES");
            if (iv == null) cipher.init(encrypt ? Cipher.ENCRYPT_MODE : Cipher.DECRYPT_MODE, keySpec);
            else cipher.init(encrypt ? Cipher.ENCRYPT_MODE : Cipher.DECRYPT_MODE, keySpec, new IvParameterSpec(ivBuf));
            byte[] inBuf = inBase64 ? Base64.decode(input, Base64.DEFAULT) : input.getBytes("UTF-8");
            return outBase64 ? Base64.encodeToString(cipher.doFinal(inBuf), Base64.DEFAULT) : new String(cipher.doFinal(inBuf), "UTF-8");
        } catch (Exception e) {
            e.printStackTrace();
            return "";
        }
=======
    public Object setTimeout(JSFunction func, Integer delay) {
        func.hold();
        schedule(func, delay);
        return null;
>>>>>>> fd0c9701
    }

    @Keep
    @JSMethod
    public JSObject _http(String url, JSObject options) {
        JSFunction complete = options.getJSFunction("complete");
        if (complete == null) return req(url, options);
        Req req = Req.objectFrom(ctx.stringify(options));
        Connect.to(url, req).enqueue(getCallback(complete, req));
        return null;
    }

    @Keep
    @JSMethod
    public JSObject req(String url, JSObject options) {
        try {
            Req req = Req.objectFrom(ctx.stringify(options));
            Response res = Connect.to(url, req).execute();
            return Connect.success(ctx, req, res);
        } catch (Exception e) {
            return Connect.error(ctx);
        }
    }

    @Keep
    @JSMethod
    public String pd(String html, String rule, String urlKey) {
        try {
            return parser.pdfh(html, rule, urlKey);
        } catch (Exception e) {
            return "";
        }
    }

    @Keep
    @JSMethod
    public Object pdfa(String html, String rule) {
        try {
            return ctx.parse(gson.toJson(parser.pdfa(html, rule)));
        } catch (Exception e) {
            return ctx.createNewJSObject();
        }
    }

    @Keep
    @JSMethod
    public String pdfh(String html, String rule) {
        try {
            return parser.pdfh(html, rule, "");
        } catch (Exception e) {
            return "";
        }
    }

    @Keep
    @JSMethod
    public Object pdfl(String html, String rule, String texts, String urls, String urlKey) {
        try {
            return ctx.parse(gson.toJson(parser.pdfl(html, rule, texts, urls, urlKey)));
        } catch (Exception e) {
            return ctx.createNewJSObject();
        }
    }

    @Keep
    @JSMethod
    public String joinUrl(String parent, String child) {
        try {
            return parser.joinUrl(parent, child);
        } catch (Exception e) {
            return "";
        }
    }

    @Keep
    @JSMethod
    public String aesX(String mode, boolean encrypt, String input, boolean inBase64, String key, String iv, boolean outBase64) {
        try {
            byte[] keyBuf = key.getBytes();
            if (keyBuf.length < 16) keyBuf = Arrays.copyOf(keyBuf, 16);
            byte[] ivBuf = iv == null ? new byte[0] : iv.getBytes();
            if (ivBuf.length < 16) ivBuf = Arrays.copyOf(ivBuf, 16);
            Cipher cipher = Cipher.getInstance(mode + "Padding");
            SecretKeySpec keySpec = new SecretKeySpec(keyBuf, "AES");
            if (iv == null) cipher.init(encrypt ? Cipher.ENCRYPT_MODE : Cipher.DECRYPT_MODE, keySpec);
            else cipher.init(encrypt ? Cipher.ENCRYPT_MODE : Cipher.DECRYPT_MODE, keySpec, new IvParameterSpec(ivBuf));
            byte[] inBuf = inBase64 ? Base64.decode(input, Base64.DEFAULT) : input.getBytes(StandardCharsets.UTF_8);
            return outBase64 ? Base64.encodeToString(cipher.doFinal(inBuf), Base64.DEFAULT) : new String(cipher.doFinal(inBuf), StandardCharsets.UTF_8);
        } catch (Exception e) {
            e.printStackTrace();
            return "";
        }
    }

<<<<<<< HEAD
    private RequestBody getPostBody(Req req, String contentType) {
        if (req.getData() != null && req.getPostType().equals("form")) return getFormBody(req);
        if (req.getData() != null) return RequestBody.create(MediaType.get("application/json"), gson.toJson(req.getData()));
        if (req.getBody() != null && contentType != null) return RequestBody.create(MediaType.get(contentType), req.getBody());
        return RequestBody.create(null, "");
    }

    private RequestBody getFormBody(Req req) {
        FormBody.Builder formBody = new FormBody.Builder();
        Map<String, String> params = Json.toMap(req.getData());
        for (String key : params.keySet()) formBody.add(key, params.get(key));
        return formBody.build();
    }

    private void setHeader(Response response, JSObject object) {
        for (Map.Entry<String, List<String>> entry : response.headers().toMultimap().entrySet()) {
            if (entry.getValue().size() == 1) object.setProperty(entry.getKey(), entry.getValue().get(0));
            if (entry.getValue().size() >= 2) object.setProperty(entry.getKey(), JSUtil.toArray(ctx, entry.getValue()));
        }
    }
=======
    private Callback getCallback(JSFunction complete, Req req) {
        return new Callback() {
            @Override
            public void onResponse(@NonNull Call call, @NonNull Response res) {
                if (!executor.isShutdown()) executor.submit(() -> {complete.call(Connect.success(ctx, req, res));});
            }
>>>>>>> fd0c9701

            @Override
            public void onFailure(@NonNull Call call, @NonNull IOException e) {
                if (!executor.isShutdown()) executor.submit(() -> {complete.call(Connect.error(ctx));});
            }
        };
    }

    private void schedule(JSFunction func, int delay) {
        timer.schedule(new TimerTask() {
            @Override
            public void run() {
                if (!executor.isShutdown()) executor.submit(() -> {func.call();});
            }
        }, delay);
    }
}<|MERGE_RESOLUTION|>--- conflicted
+++ resolved
@@ -79,29 +79,10 @@
 
     @Keep
     @JSMethod
-<<<<<<< HEAD
-    public String aesX(String mode, boolean encrypt, String input, boolean inBase64, String key, String iv, boolean outBase64) {
-        try {
-            byte[] keyBuf = key.getBytes();
-            if (keyBuf.length < 16) keyBuf = Arrays.copyOf(keyBuf, 16);
-            byte[] ivBuf = iv == null ? new byte[0] : iv.getBytes();
-            if (ivBuf.length < 16) ivBuf = Arrays.copyOf(ivBuf, 16);
-            Cipher cipher = Cipher.getInstance(mode + "Padding");
-            SecretKeySpec keySpec = new SecretKeySpec(keyBuf, "AES");
-            if (iv == null) cipher.init(encrypt ? Cipher.ENCRYPT_MODE : Cipher.DECRYPT_MODE, keySpec);
-            else cipher.init(encrypt ? Cipher.ENCRYPT_MODE : Cipher.DECRYPT_MODE, keySpec, new IvParameterSpec(ivBuf));
-            byte[] inBuf = inBase64 ? Base64.decode(input, Base64.DEFAULT) : input.getBytes("UTF-8");
-            return outBase64 ? Base64.encodeToString(cipher.doFinal(inBuf), Base64.DEFAULT) : new String(cipher.doFinal(inBuf), "UTF-8");
-        } catch (Exception e) {
-            e.printStackTrace();
-            return "";
-        }
-=======
     public Object setTimeout(JSFunction func, Integer delay) {
         func.hold();
         schedule(func, delay);
         return null;
->>>>>>> fd0c9701
     }
 
     @Keep
@@ -196,35 +177,12 @@
         }
     }
 
-<<<<<<< HEAD
-    private RequestBody getPostBody(Req req, String contentType) {
-        if (req.getData() != null && req.getPostType().equals("form")) return getFormBody(req);
-        if (req.getData() != null) return RequestBody.create(MediaType.get("application/json"), gson.toJson(req.getData()));
-        if (req.getBody() != null && contentType != null) return RequestBody.create(MediaType.get(contentType), req.getBody());
-        return RequestBody.create(null, "");
-    }
-
-    private RequestBody getFormBody(Req req) {
-        FormBody.Builder formBody = new FormBody.Builder();
-        Map<String, String> params = Json.toMap(req.getData());
-        for (String key : params.keySet()) formBody.add(key, params.get(key));
-        return formBody.build();
-    }
-
-    private void setHeader(Response response, JSObject object) {
-        for (Map.Entry<String, List<String>> entry : response.headers().toMultimap().entrySet()) {
-            if (entry.getValue().size() == 1) object.setProperty(entry.getKey(), entry.getValue().get(0));
-            if (entry.getValue().size() >= 2) object.setProperty(entry.getKey(), JSUtil.toArray(ctx, entry.getValue()));
-        }
-    }
-=======
     private Callback getCallback(JSFunction complete, Req req) {
         return new Callback() {
             @Override
             public void onResponse(@NonNull Call call, @NonNull Response res) {
                 if (!executor.isShutdown()) executor.submit(() -> {complete.call(Connect.success(ctx, req, res));});
             }
->>>>>>> fd0c9701
 
             @Override
             public void onFailure(@NonNull Call call, @NonNull IOException e) {
