--- conflicted
+++ resolved
@@ -46,11 +46,7 @@
     private boolean cat;
 
     public Spider(String key, String api, DexClassLoader dex) throws Exception {
-<<<<<<< HEAD
-        this.key = "__" + UUID.randomUUID().toString().replace("-", "") + "__";
-=======
         this.name = "__" + UUID.randomUUID().toString().replace("-", "") + "__";
->>>>>>> d489bf6c
         this.executor = Executors.newSingleThreadExecutor();
         this.key = key;
         this.api = api;
