--- conflicted
+++ resolved
@@ -895,25 +895,6 @@
         else onRefresh();
     }
 
-<<<<<<< HEAD
-=======
-    private void checkError(ErrorEvent event) {
-        if (getSite().getPlayerType() == -1 && event.isFormat() && getToggleCount() < 2 && mPlayers.getPlayer() != Players.SYS) {
-            toggleCount++;
-            nextPlayer();
-        } else {
-            resetToggle();
-            onError(event);
-        }
-    }
-
-    private void nextPlayer() {
-        mPlayers.nextPlayer();
-        setPlayerView();
-        onRefresh();
-    }
-
->>>>>>> 3f39c82d
     private void onError(ErrorEvent event) {
         Clock.get().setCallback(null);
         showError(event.getMsg());
