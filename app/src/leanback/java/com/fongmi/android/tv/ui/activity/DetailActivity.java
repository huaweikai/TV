--- conflicted
+++ resolved
@@ -804,11 +804,7 @@
     }
 
     private void checkKeep() {
-<<<<<<< HEAD
-        mBinding.keep.setCompoundDrawablesWithIntrinsicBounds(ResourcesCompat.getDrawable(getResources(), Keep.find(getHistoryKey()) == null ? R.drawable.ic_detail_keep_off : R.drawable.ic_detail_keep_on, getTheme()), null, null, null);
-=======
         mBinding.keep.setCompoundDrawablesWithIntrinsicBounds(Keep.find(getHistoryKey()) == null ? R.drawable.ic_detail_keep_off : R.drawable.ic_detail_keep_on, 0, 0, 0);
->>>>>>> 6d4e36eb
     }
 
     private void createKeep() {
