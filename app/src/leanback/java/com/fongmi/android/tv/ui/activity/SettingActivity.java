--- conflicted
+++ resolved
@@ -71,24 +71,6 @@
 
     @Override
     protected void initEvent() {
-<<<<<<< HEAD
-        mBinding.vodHome.setOnClickListener(view -> SiteDialog.create(this).all().show());
-        mBinding.liveHome.setOnClickListener(view -> LiveDialog.create(this).show());
-        mBinding.vod.setOnClickListener(view -> ConfigDialog.create(this).type(type = 0).show());
-        mBinding.live.setOnClickListener(view -> ConfigDialog.create(this).type(type = 1).show());
-        mBinding.wall.setOnClickListener(view -> ConfigDialog.create(this).type(type = 2).show());
-        mBinding.vodHistory.setOnClickListener(view -> HistoryDialog.create(this).type(type = 0).show());
-        mBinding.liveHistory.setOnClickListener(view -> HistoryDialog.create(this).type(type = 1).show());
-        mBinding.wallDefault.setOnClickListener(view -> setWallDefault());
-        mBinding.wallRefresh.setOnClickListener(view -> setWallRefresh());
-        mBinding.quality.setOnClickListener(view -> setQuality());
-        mBinding.version.setOnClickListener(view -> onVersion());
-        mBinding.player.setOnClickListener(view -> setPlayer());
-        mBinding.decode.setOnClickListener(view -> setDecode());
-        mBinding.render.setOnClickListener(view -> setRender());
-        mBinding.scale.setOnClickListener(view -> setScale());
-        mBinding.size.setOnClickListener(view -> setSize());
-=======
         mBinding.vod.setOnClickListener(this::onVod);
         mBinding.live.setOnClickListener(this::onLive);
         mBinding.wall.setOnClickListener(this::onWall);
@@ -107,7 +89,6 @@
         mBinding.render.setOnClickListener(this::setRender);
         mBinding.scale.setOnClickListener(this::setScale);
         mBinding.size.setOnClickListener(this::setSize);
->>>>>>> ac84f97d
     }
 
     @Override
@@ -192,10 +173,6 @@
         LiveConfig.get().setHome(item);
     }
 
-<<<<<<< HEAD
-    private boolean onVersion() {
-        Updater.get().force().start();
-=======
     private void onVod(View view) {
         ConfigDialog.create(this).type(type = 0).show();
     }
@@ -230,7 +207,6 @@
 
     private boolean onVersionDev(View view) {
         Updater.get().force().dev().start();
->>>>>>> ac84f97d
         return true;
     }
 
