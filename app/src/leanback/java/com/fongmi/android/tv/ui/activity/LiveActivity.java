--- conflicted
+++ resolved
@@ -440,14 +440,9 @@
     }
 
     private void showEpg() {
-<<<<<<< HEAD
-        mBinding.widget.play.setText(mChannel.getData().getEpg());
-=======
         String epg = mChannel.getData().getEpg();
         mBinding.widget.name.setMaxEms(epg.isEmpty() ? mChannel.getName().length() : 12);
         mBinding.widget.play.setText(epg);
-        setMetadata();
->>>>>>> 2d8ef9cc
     }
 
     private void setTraffic() {
@@ -677,20 +672,6 @@
         mBinding.control.video.setVisibility(visible && mPlayers.haveTrack(C.TRACK_TYPE_VIDEO) ? View.VISIBLE : View.GONE);
     }
 
-<<<<<<< HEAD
-=======
-    private void setMetadata() {
-        String title = mBinding.widget.name.getText().toString();
-        String artist = mBinding.widget.play.getText().toString();
-        MediaMetadataCompat.Builder builder = new MediaMetadataCompat.Builder();
-        builder.putString(MediaMetadataCompat.METADATA_KEY_TITLE, title);
-        builder.putString(MediaMetadataCompat.METADATA_KEY_ARTIST, artist);
-        builder.putBitmap(MediaMetadataCompat.METADATA_KEY_ART, getIjk().getDefaultArtwork());
-        builder.putLong(MediaMetadataCompat.METADATA_KEY_DURATION, mPlayers.getDuration());
-        mPlayers.setMetadata(builder.build());
-    }
-
->>>>>>> 2d8ef9cc
     @Subscribe(threadMode = ThreadMode.MAIN)
     public void onErrorEvent(ErrorEvent event) {
         if (mPlayers.addRetry() > event.getRetry()) onError(event);
