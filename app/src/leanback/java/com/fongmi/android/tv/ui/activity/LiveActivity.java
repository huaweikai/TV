package com.fongmi.android.tv.ui.activity;

import android.annotation.SuppressLint;
import android.content.Context;
import android.content.Intent;
import android.graphics.drawable.Drawable;
import android.net.Uri;
import android.view.KeyEvent;
import android.view.View;

import androidx.annotation.Dimension;
import androidx.annotation.NonNull;
import androidx.annotation.Nullable;
import androidx.leanback.widget.ArrayObjectAdapter;
import androidx.leanback.widget.ItemBridgeAdapter;
import androidx.leanback.widget.OnChildViewHolderSelectedListener;
import androidx.lifecycle.ViewModelProvider;
import androidx.media3.common.C;
import androidx.media3.common.Player;
import androidx.media3.ui.PlayerView;
import androidx.recyclerview.widget.RecyclerView;
import androidx.viewbinding.ViewBinding;

import com.bumptech.glide.request.target.CustomTarget;
import com.bumptech.glide.request.transition.Transition;
import com.fongmi.android.tv.App;
import com.fongmi.android.tv.Constant;
import com.fongmi.android.tv.R;
import com.fongmi.android.tv.Setting;
import com.fongmi.android.tv.api.LiveConfig;
import com.fongmi.android.tv.bean.Channel;
import com.fongmi.android.tv.bean.Epg;
import com.fongmi.android.tv.bean.Group;
import com.fongmi.android.tv.bean.Keep;
import com.fongmi.android.tv.bean.Live;
import com.fongmi.android.tv.bean.Track;
import com.fongmi.android.tv.databinding.ActivityLiveBinding;
import com.fongmi.android.tv.event.ActionEvent;
import com.fongmi.android.tv.event.ErrorEvent;
import com.fongmi.android.tv.event.PlayerEvent;
import com.fongmi.android.tv.impl.Callback;
import com.fongmi.android.tv.impl.LiveCallback;
import com.fongmi.android.tv.impl.PassCallback;
import com.fongmi.android.tv.impl.SubtitleCallback;
import com.fongmi.android.tv.model.LiveViewModel;
import com.fongmi.android.tv.player.ExoUtil;
import com.fongmi.android.tv.player.Players;
import com.fongmi.android.tv.player.Source;
import com.fongmi.android.tv.server.Server;
import com.fongmi.android.tv.ui.base.BaseActivity;
import com.fongmi.android.tv.ui.custom.CustomKeyDownLive;
import com.fongmi.android.tv.ui.custom.CustomLiveListView;
import com.fongmi.android.tv.ui.dialog.LiveDialog;
import com.fongmi.android.tv.ui.dialog.PassDialog;
import com.fongmi.android.tv.ui.dialog.SubtitleDialog;
import com.fongmi.android.tv.ui.dialog.TrackDialog;
import com.fongmi.android.tv.ui.presenter.ChannelPresenter;
import com.fongmi.android.tv.ui.presenter.GroupPresenter;
import com.fongmi.android.tv.utils.Biometric;
import com.fongmi.android.tv.utils.Clock;
import com.fongmi.android.tv.utils.ImgUtil;
import com.fongmi.android.tv.utils.Notify;
import com.fongmi.android.tv.utils.ResUtil;
import com.fongmi.android.tv.utils.Traffic;
import com.fongmi.android.tv.utils.Util;

import org.greenrobot.eventbus.Subscribe;
import org.greenrobot.eventbus.ThreadMode;

import java.util.ArrayList;
import java.util.Iterator;
import java.util.List;

import tv.danmaku.ijk.media.player.ui.IjkVideoView;

public class LiveActivity extends BaseActivity implements GroupPresenter.OnClickListener, ChannelPresenter.OnClickListener, CustomKeyDownLive.Listener, CustomLiveListView.Callback, TrackDialog.Listener, Biometric.Callback, PassCallback, LiveCallback, SubtitleCallback {

    private ActivityLiveBinding mBinding;
    private ArrayObjectAdapter mChannelAdapter;
    private ArrayObjectAdapter mGroupAdapter;
    private CustomKeyDownLive mKeyDown;
    private LiveViewModel mViewModel;
    private List<Group> mHides;
    private Players mPlayers;
    private Channel mChannel;
    private View mOldView;
    private Group mGroup;
    private Runnable mR0;
    private Runnable mR1;
    private Runnable mR2;
    private Runnable mR3;
    private Runnable mR4;
    private Clock mClock;
    private boolean confirm;
    private int toggleCount;
    private int count;

    public static void start(Context context) {
        if (!LiveConfig.isEmpty()) context.startActivity(new Intent(context, LiveActivity.class).addFlags(Intent.FLAG_ACTIVITY_NEW_TASK).putExtra("empty", false));
    }

    private boolean isEmpty() {
        return getIntent().getBooleanExtra("empty", true);
    }

    private PlayerView getExo() {
        return Setting.getRender() == 0 ? mBinding.surface : mBinding.texture;
    }

    private IjkVideoView getIjk() {
        return mBinding.ijk;
    }

    private Group getKeep() {
        return (Group) mGroupAdapter.get(0);
    }

    private Live getHome() {
        return LiveConfig.get().getHome();
    }

    private int getPlayerType(int playerType) {
        return playerType != -1 ? playerType : Setting.getLivePlayer();
    }

    private int getTimeout() {
        return getHome().isEmpty() ? Constant.TIMEOUT_PLAY : getHome().getTimeout();
    }

    @Override
    protected boolean customWall() {
        return false;
    }

    @Override
    protected ViewBinding getBinding() {
        return mBinding = ActivityLiveBinding.inflate(getLayoutInflater());
    }

    @Override
    protected void initView() {
        mClock = Clock.create(mBinding.widget.time);
        mKeyDown = CustomKeyDownLive.create(this);
        mPlayers = new Players().init();
        mHides = new ArrayList<>();
        mR0 = this::setActivated;
        mR1 = this::hideControl;
        mR2 = this::setTraffic;
        mR3 = this::hideInfo;
        mR4 = this::hideUI;
        Server.get().start();
        setRecyclerView();
        setVideoView();
        setViewModel();
        checkLive();
    }

    @Override
    @SuppressLint("ClickableViewAccessibility")
    protected void initEvent() {
        mBinding.group.setListener(this);
        mBinding.channel.setListener(this);
        mBinding.control.seek.setListener(mPlayers);
        mBinding.control.text.setOnClickListener(this::onTrack);
        mBinding.control.audio.setOnClickListener(this::onTrack);
        mBinding.control.video.setOnClickListener(this::onTrack);
        mBinding.control.home.setOnClickListener(view -> onHome());
        mBinding.control.line.setOnClickListener(view -> onLine());
        mBinding.control.scale.setOnClickListener(view -> onScale());
        mBinding.control.speed.setOnClickListener(view -> onSpeed());
        mBinding.control.invert.setOnClickListener(view -> onInvert());
        mBinding.control.across.setOnClickListener(view -> onAcross());
        mBinding.control.change.setOnClickListener(view -> onChange());
        mBinding.control.player.setOnClickListener(view -> onPlayer());
        mBinding.control.decode.setOnClickListener(view -> onDecode());
        mBinding.control.player.setOnLongClickListener(view -> onChoose());
        mBinding.control.text.setOnLongClickListener(view -> onTextLong());
        mBinding.control.speed.setOnLongClickListener(view -> onSpeedLong());
        mBinding.video.setOnTouchListener((view, event) -> mKeyDown.onTouchEvent(event));
        mBinding.group.addOnChildViewHolderSelectedListener(new OnChildViewHolderSelectedListener() {
            @Override
            public void onChildViewHolderSelected(@NonNull RecyclerView parent, @Nullable RecyclerView.ViewHolder child, int position, int subposition) {
                if (mGroupAdapter.size() > 0) onChildSelected(child, mGroup = (Group) mGroupAdapter.get(position));
            }
        });
    }

    private void setRecyclerView() {
        mBinding.group.setItemAnimator(null);
        mBinding.channel.setItemAnimator(null);
        mBinding.group.setAdapter(new ItemBridgeAdapter(mGroupAdapter = new ArrayObjectAdapter(new GroupPresenter(this))));
        mBinding.channel.setAdapter(new ItemBridgeAdapter(mChannelAdapter = new ArrayObjectAdapter(new ChannelPresenter(this))));
    }

    private void setPlayerView() {
        getIjk().setPlayer(mPlayers.getPlayer());
        mBinding.control.player.setText(mPlayers.getPlayerText());
        getExo().setVisibility(mPlayers.isExo() ? View.VISIBLE : View.GONE);
        getIjk().setVisibility(mPlayers.isIjk() ? View.VISIBLE : View.GONE);
    }

    private void setDecodeView() {
        mBinding.control.decode.setText(mPlayers.getDecodeText());
    }

    private void setVideoView() {
        mPlayers.set(getExo(), getIjk());
        setScale(Setting.getLiveScale());
        setSubtitle(Setting.getSubtitle());
        mBinding.control.speed.setText(mPlayers.getSpeedText());
        mBinding.control.invert.setActivated(Setting.isInvert());
        mBinding.control.across.setActivated(Setting.isAcross());
        mBinding.control.change.setActivated(Setting.isChange());
        findViewById(R.id.timeBar).setNextFocusUpId(R.id.player);
        getExo().getSubtitleView().setStyle(ExoUtil.getCaptionStyle());
        getIjk().getSubtitleView().setStyle(ExoUtil.getCaptionStyle());
        mBinding.control.home.setVisibility(LiveConfig.isOnly() ? View.GONE : View.VISIBLE);
    }

    private void setScale(int scale) {
        getExo().setResizeMode(scale);
        getIjk().setResizeMode(scale);
        mBinding.control.scale.setText(ResUtil.getStringArray(R.array.select_scale)[scale]);
    }

    private void setViewModel() {
        mViewModel = new ViewModelProvider(this).get(LiveViewModel.class);
        mViewModel.url.observe(this, result -> mPlayers.start(result, getTimeout()));
        mViewModel.epg.observe(this, this::setEpg);
        mViewModel.live.observe(this, live -> {
            hideProgress();
            setGroup(live);
            setWidth(live);
        });
    }

    private void checkLive() {
        if (isEmpty()) {
            LiveConfig.get().init().load(getCallback());
        } else {
            getLive();
        }
    }

    private Callback getCallback() {
        return new Callback() {
            @Override
            public void success() {
                getLive();
            }

            @Override
            public void error(String msg) {
                Notify.show(msg);
            }
        };
    }

    private void getLive() {
        mBinding.control.home.setText(getHome().getName());
        mPlayers.setPlayer(getPlayerType(-1));
        mViewModel.getLive(getHome());
        setPlayerView();
        setDecodeView();
        showProgress();
    }

    private void setGroup(Live live) {
        List<Group> items = new ArrayList<>();
        items.add(Group.create(R.string.keep));
        for (Group group : live.getGroups()) (group.isHidden() ? mHides : items).add(group);
        mGroupAdapter.setItems(items, null);
        setPosition(LiveConfig.get().find(items));
    }

    private void setWidth(Live live) {
        int base = ResUtil.dp2px(50);
        for (Group group : live.getGroups()) live.setWidth(Math.max(live.getWidth(), ResUtil.getTextWidth(group.getName(), 16)));
        mBinding.group.getLayoutParams().width = live.getWidth() == 0 ? 0 : Math.min(live.getWidth() + base, ResUtil.dp2px(200));
        mBinding.divide.setVisibility(live.getWidth() == 0 ? View.GONE : View.VISIBLE);
    }

    private void setPosition(int[] position) {
        if (position[0] == -1) return;
        if (mGroupAdapter.size() == 1) return;
        if (position[0] >= mGroupAdapter.size()) return;
        mGroup = (Group) mGroupAdapter.get(position[0]);
        mBinding.group.setSelectedPosition(position[0]);
        mGroup.setPosition(position[1]);
        onItemClick(mGroup);
        onItemClick(mGroup.current());
    }

    private void setPosition() {
        if (mChannel == null) return;
        mGroup = mChannel.getGroup();
        int position = mGroupAdapter.indexOf(mGroup);
        boolean change = mBinding.group.getSelectedPosition() != position;
        if (change) mBinding.group.setSelectedPosition(position);
        if (change) mChannelAdapter.setItems(mGroup.getChannel(), null);
        mBinding.channel.setSelectedPosition(mGroup.getPosition());
    }

    private void onChildSelected(@Nullable RecyclerView.ViewHolder child, Group group) {
        if (mOldView != null) mOldView.setSelected(false);
        if (child == null) return;
        mOldView = child.itemView;
        mOldView.setSelected(true);
        onItemClick(group);
        resetPass();
    }

    private void setActivated() {
        for (int i = 0; i < mChannelAdapter.size(); i++) ((Channel) mChannelAdapter.get(i)).setSelected(mChannel);
        notifyItemChanged(mBinding.channel, mChannelAdapter);
        fetch();
    }

    private void checkPlay() {
        if (mPlayers.isPlaying()) mPlayers.pause();
        else mPlayers.play();
    }

    private void onTrack(View view) {
        TrackDialog.create().player(mPlayers).type(Integer.parseInt(view.getTag().toString())).show(this);
        hideControl();
    }

    private boolean onTextLong() {
        SubtitleDialog.create(this).show();
        hideControl();
        return true;
    }

    private void onHome() {
        LiveDialog.create(this).show();
        hideControl();
    }

    private void onLine() {
        nextLine(false);
    }

    private void onScale() {
        int index = Setting.getLiveScale();
        String[] array = ResUtil.getStringArray(R.array.select_scale);
        Setting.putLiveScale(index = index == array.length - 1 ? 0 : ++index);
        setScale(index);
    }

    private void onSpeed() {
        mBinding.control.speed.setText(mPlayers.addSpeed());
    }

    private boolean onSpeedLong() {
        mBinding.control.speed.setText(mPlayers.toggleSpeed());
        return true;
    }

    private void onInvert() {
        Setting.putInvert(!Setting.isInvert());
        mBinding.control.invert.setActivated(Setting.isInvert());
    }

    private void onAcross() {
        Setting.putAcross(!Setting.isAcross());
        mBinding.control.across.setActivated(Setting.isAcross());
    }

    private void onChange() {
        Setting.putChange(!Setting.isChange());
        mBinding.control.change.setActivated(Setting.isChange());
    }

    private boolean onChoose() {
        if (mPlayers.isEmpty()) return false;
        Intent intent = new Intent(Intent.ACTION_VIEW);
        intent.addFlags(Intent.FLAG_ACTIVITY_NEW_TASK);
        intent.putExtra("headers", mPlayers.getHeaderArray());
        intent.putExtra("title", mBinding.widget.name.getText());
        intent.setDataAndType(Uri.parse(mPlayers.getUrl()), "video/*");
        startActivity(Util.getChooser(intent));
        return true;
    }

    private void onPlayer() {
        mPlayers.togglePlayer();
        Setting.putLivePlayer(mPlayers.getPlayer());
        setPlayerView();
        fetch();
    }

    private void onDecode() {
        mPlayers.toggleDecode();
        mPlayers.set(getExo(), getIjk());
        setDecodeView();
        fetch();
    }

    private void hideUI() {
        App.removeCallbacks(mR4);
        if (isGone(mBinding.recycler)) return;
        mBinding.recycler.setVisibility(View.GONE);
        setPosition();
    }

    private void showUI() {
        if (isVisible(mBinding.recycler)) return;
        mBinding.recycler.setVisibility(View.VISIBLE);
        mBinding.channel.requestFocus();
        setPosition();
    }

    private void showProgress() {
        mBinding.widget.progress.setVisibility(View.VISIBLE);
        App.post(mR2, 0);
        hideError();
    }

    private void hideProgress() {
        mBinding.widget.progress.setVisibility(View.GONE);
        App.removeCallbacks(mR2);
        Traffic.reset();
    }

    private void showError(String text) {
        mBinding.widget.error.setVisibility(View.VISIBLE);
        mBinding.widget.text.setText(text);
        hideProgress();
    }

    private void hideError() {
        mBinding.widget.error.setVisibility(View.GONE);
        mBinding.widget.text.setText("");
    }

    private void showControl(View view) {
        mBinding.control.getRoot().setVisibility(View.VISIBLE);
        mBinding.widget.top.setVisibility(View.VISIBLE);
        view.requestFocus();
        setR1Callback();
        hideInfo();
    }

    private void hideControl() {
        mBinding.control.getRoot().setVisibility(View.GONE);
        mBinding.widget.top.setVisibility(View.GONE);
        App.removeCallbacks(mR1);
    }

    private void hideCenter() {
        mBinding.widget.action.setImageResource(R.drawable.ic_widget_play);
        mBinding.widget.center.setVisibility(View.GONE);
    }

    private void showInfo() {
        mBinding.widget.bottom.setVisibility(View.VISIBLE);
        setR3Callback();
        setInfo();
    }

    private void hideInfo() {
        mBinding.widget.bottom.setVisibility(View.GONE);
        App.removeCallbacks(mR3);
    }

    private void showEpg() {
        String epg = mChannel.getData().getEpg();
        mBinding.widget.name.setMaxEms(epg.isEmpty() ? mChannel.getName().length() : 12);
        mBinding.widget.play.setText(epg);
    }

    private void setEpg(Epg epg) {
        if (mChannel != null && mChannel.getName().equals(epg.getKey())) showEpg();
    }

    private void setTraffic() {
        Traffic.setSpeed(mBinding.widget.traffic);
        App.post(mR2, Constant.INTERVAL_TRAFFIC);
    }

    private void setR1Callback() {
        App.post(mR1, Constant.INTERVAL_HIDE);
    }

    private void setR3Callback() {
        App.post(mR3, Constant.INTERVAL_HIDE);
    }

    private void onToggle() {
        if (isVisible(mBinding.control.getRoot())) hideControl();
        else if (isVisible(mBinding.recycler)) hideUI();
        else showUI();
        hideInfo();
    }

    private void resetPass() {
        this.count = 0;
    }

    private void setArtwork(String url) {
        ImgUtil.load(url, R.drawable.radio, new CustomTarget<Drawable>() {
            @Override
            public void onResourceReady(@NonNull Drawable resource, @Nullable Transition<? super Drawable> transition) {
                getExo().setDefaultArtwork(resource);
                getIjk().setDefaultArtwork(resource);
            }

            @Override
            public void onLoadFailed(@Nullable Drawable error) {
                getExo().setDefaultArtwork(error);
                getIjk().setDefaultArtwork(error);
            }

            @Override
            public void onLoadCleared(@Nullable Drawable placeholder) {
            }
        });
    }

    @Override
    public void onItemClick(Group item) {
        mChannelAdapter.setItems(item.getChannel(), null);
        mBinding.channel.setSelectedPosition(Math.max(item.getPosition(), 0));
        if (!item.isKeep() || ++count < 5 || mHides.isEmpty()) return;
        if (Biometric.enable()) Biometric.show(this);
        else PassDialog.create().show(this);
        App.removeCallbacks(mR4);
        resetPass();
    }

    @Override
    public void onItemClick(Channel item) {
        mGroup.setPosition(mBinding.channel.getSelectedPosition());
        setChannel(item.group(mGroup));
        hideUI();
    }

    @Override
    public boolean onLongClick(Channel item) {
        if (mGroup.isHidden()) return false;
        boolean exist = Keep.exist(item.getName());
        Notify.show(exist ? R.string.keep_del : R.string.keep_add);
        if (exist) delKeep(item);
        else addKeep(item);
        return true;
    }

    private void addKeep(Channel item) {
        getKeep().add(item);
        Keep keep = new Keep();
        keep.setKey(item.getName());
        keep.setType(1);
        keep.save();
    }

    private void delKeep(Channel item) {
        if (mGroup.isKeep()) mChannelAdapter.remove(item);
        if (mChannelAdapter.size() == 0) mBinding.group.requestFocus();
        getKeep().getChannel().remove(item);
        Keep.delete(item.getName());
    }

    private void setChannel(Channel item) {
        mPlayers.setPlayer(getPlayerType(item.getPlayerType()));
        setArtwork(item.getLogo());
        App.post(mR0, 100);
        mChannel = item;
        setPlayerView();
        showInfo();
    }

    private void setInfo() {
        mViewModel.getEpg(mChannel);
        mChannel.loadLogo(mBinding.widget.logo);
        mBinding.widget.name.setText(mChannel.getName());
        mBinding.widget.title.setText(mChannel.getName());
        mBinding.widget.line.setText(mChannel.getLineText());
        mBinding.widget.number.setText(mChannel.getNumber());
        mBinding.control.line.setText(mChannel.getLineText());
        mBinding.widget.line.setVisibility(mChannel.getLineVisible());
        mBinding.control.line.setVisibility(mChannel.getLineVisible());
        showEpg();
    }

    private void fetch() {
        if (mChannel == null) return;
        LiveConfig.get().setKeep(mChannel);
        mViewModel.getUrl(mChannel);
        mPlayers.clean();
        showProgress();
    }

    private void resetAdapter() {
        mBinding.divide.setVisibility(View.GONE);
        mChannelAdapter.clear();
        mGroupAdapter.clear();
        mHides.clear();
        mChannel = null;
        mGroup = null;
    }

    @Override
    public void onTrackClick(Track item) {
    }

    @Override
    public void setLive(Live item) {
        LiveConfig.get().setHome(item);
        mPlayers.stop();
        resetAdapter();
        hideControl();
        getLive();
    }

    @Override
    public void setPass(String pass) {
        unlock(pass);
    }

    @Override
    public void onBiometricSuccess() {
        unlock(null);
    }

    private void unlock(String pass) {
        boolean first = true;
        int position = mGroupAdapter.size();
        Iterator<Group> iterator = mHides.iterator();
        while (iterator.hasNext()) {
            Group item = iterator.next();
            if (pass != null && !pass.equals(item.getPass())) continue;
            mGroupAdapter.add(mGroupAdapter.size(), item);
            if (first) mBinding.group.setSelectedPosition(position);
            if (first) onItemClick(mGroup = item);
            iterator.remove();
            first = false;
        }
    }

    @Subscribe(threadMode = ThreadMode.MAIN)
    public void onActionEvent(ActionEvent event) {
        if (ActionEvent.PLAY.equals(event.getAction()) || ActionEvent.PAUSE.equals(event.getAction())) {
            checkPlay();
        } else if (ActionEvent.NEXT.equals(event.getAction())) {
            nextChannel();
        } else if (ActionEvent.PREV.equals(event.getAction())) {
            prevChannel();
        } else if (ActionEvent.STOP.equals(event.getAction())) {
            finish();
        }
    }

    @Subscribe(threadMode = ThreadMode.MAIN)
    public void onPlayerEvent(PlayerEvent event) {
        switch (event.getState()) {
            case 0:
                setTrackVisible(false);
                break;
            case Player.STATE_IDLE:
                break;
            case Player.STATE_BUFFERING:
                showProgress();
                break;
            case Player.STATE_READY:
                resetToggle();
                hideProgress();
                mPlayers.reset();
                setSpeedVisible();
                setTrackVisible(true);
                mBinding.widget.size.setText(mPlayers.getSizeText());
                break;
            case Player.STATE_ENDED:
                nextChannel();
                break;
        }
    }

    private void setSpeedVisible() {
        mBinding.control.speed.setVisibility(mPlayers.isVod() ? View.VISIBLE : View.GONE);
    }

    private void setTrackVisible(boolean visible) {
        mBinding.control.text.setVisibility(visible && mPlayers.haveTrack(C.TRACK_TYPE_TEXT) ? View.VISIBLE : View.GONE);
        mBinding.control.audio.setVisibility(visible && mPlayers.haveTrack(C.TRACK_TYPE_AUDIO) ? View.VISIBLE : View.GONE);
        mBinding.control.video.setVisibility(visible && mPlayers.haveTrack(C.TRACK_TYPE_VIDEO) ? View.VISIBLE : View.GONE);
    }

    @Subscribe(threadMode = ThreadMode.MAIN)
    public void onErrorEvent(ErrorEvent event) {
        if (mPlayers.addRetry() > event.getRetry()) onError(event);
        else fetch();
    }

<<<<<<< HEAD
=======
    private void checkError(ErrorEvent event) {
        if (mChannel != null && mChannel.getPlayerType() == -1 && event.isUrl() && event.getRetry() > 0 && getToggleCount() < 2 && mPlayers.getPlayer() != Players.SYS) {
            toggleCount++;
            nextPlayer();
        } else {
            resetToggle();
            onError(event);
        }
    }

    private void nextPlayer() {
        mPlayers.nextPlayer();
        setPlayerView();
        fetch();
    }

>>>>>>> 35326aac
    private void onError(ErrorEvent event) {
        showError(event.getMsg());
        mPlayers.stop();
        startFlow();
    }

    private void startFlow() {
        if (!Setting.isChange()) return;
        if (!mChannel.isLast()) {
            nextLine(true);
        } else if (isGone(mBinding.recycler)) {
            mChannel.setLine(0);
            nextChannel();
        }
    }

    private void prevChannel() {
        if (mGroup == null) return;
        int position = mGroup.getPosition() - 1;
        boolean limit = position < 0;
        if (Setting.isAcross() & limit) prevGroup(true);
        else mGroup.setPosition(limit ? mChannelAdapter.size() - 1 : position);
        if (!mGroup.isEmpty()) setChannel(mGroup.current());
    }

    private void nextChannel() {
        if (mGroup == null) return;
        int position = mGroup.getPosition() + 1;
        boolean limit = position > mChannelAdapter.size() - 1;
        if (Setting.isAcross() && limit) nextGroup(true);
        else mGroup.setPosition(limit ? 0 : position);
        if (!mGroup.isEmpty()) setChannel(mGroup.current());
    }

    private void prevLine() {
        if (mChannel == null) return;
        mChannel.prevLine();
        showInfo();
        fetch();
    }

    private void nextLine(boolean show) {
        if (mChannel == null) return;
        mChannel.nextLine();
        if (show) showInfo();
        else setInfo();
        fetch();
    }

    private void seekTo(int time) {
        mPlayers.seekTo(time);
        showProgress();
        hideCenter();
    }

    private void setConfirm() {
        confirm = true;
        Notify.show(R.string.app_exit);
        App.post(() -> confirm = false, 5000);
    }

    public int getToggleCount() {
        return toggleCount;
    }

    public void resetToggle() {
        this.toggleCount = 0;
    }

    @Override
    public boolean dispatchKeyEvent(KeyEvent event) {
        if (isVisible(mBinding.control.getRoot())) setR1Callback();
        if (mKeyDown.hasEvent(event)) mKeyDown.onKeyDown(event);
        return super.dispatchKeyEvent(event);
    }

    @Override
    public void setUITimer() {
        App.post(mR4, Constant.INTERVAL_HIDE);
    }

    @Override
    public boolean nextGroup(boolean skip) {
        int position = mBinding.group.getSelectedPosition() + 1;
        if (position > mGroupAdapter.size() - 1) position = 0;
        if (mGroup.equals(mGroupAdapter.get(position))) return false;
        mGroup = (Group) mGroupAdapter.get(position);
        mBinding.group.setSelectedPosition(position);
        if (skip && mGroup.skip()) return nextGroup(true);
        mChannelAdapter.setItems(mGroup.getChannel(), null);
        mGroup.setPosition(0);
        return true;
    }

    @Override
    public boolean prevGroup(boolean skip) {
        int position = mBinding.group.getSelectedPosition() - 1;
        if (position < 0) position = mGroupAdapter.size() - 1;
        if (mGroup.equals(mGroupAdapter.get(position))) return false;
        mGroup = (Group) mGroupAdapter.get(position);
        mBinding.group.setSelectedPosition(position);
        if (skip && mGroup.skip()) return prevGroup(true);
        mChannelAdapter.setItems(mGroup.getChannel(), null);
        mGroup.setPosition(mGroup.getChannel().size() - 1);
        return true;
    }

    @Override
    public boolean dispatch(boolean check) {
        return !check || isGone(mBinding.recycler) && isGone(mBinding.control.getRoot());
    }

    @Override
    public void onShow(String number) {
        mBinding.widget.digital.setText(number);
        mBinding.widget.digital.setVisibility(View.VISIBLE);
    }

    @Override
    public void onFind(String number) {
        mBinding.widget.digital.setVisibility(View.GONE);
        setPosition(LiveConfig.get().find(number, mGroupAdapter.unmodifiableList()));
    }

    @Override
    public void onSeeking(int time) {
        if (!mPlayers.isVod() || !mChannel.isOnly()) return;
        mBinding.widget.exoDuration.setText(mPlayers.getDurationTime());
        mBinding.widget.exoPosition.setText(mPlayers.getPositionTime(time));
        mBinding.widget.action.setImageResource(time > 0 ? R.drawable.ic_widget_forward : R.drawable.ic_widget_rewind);
        mBinding.widget.center.setVisibility(View.VISIBLE);
        hideProgress();
    }

    @Override
    public void onKeyUp() {
        prevChannel();
    }

    @Override
    public void onKeyDown() {
        nextChannel();
    }

    @Override
    public void onKeyLeft(int time) {
        if (mChannel == null) return;
        if (mChannel.isOnly() && mPlayers.isVod()) App.post(() -> seekTo(time), 250);
        else if (!mChannel.isOnly()) prevLine();
        mKeyDown.resetTime();
    }

    @Override
    public void onKeyRight(int time) {
        if (mChannel == null) return;
        if (mChannel.isOnly() && mPlayers.isVod()) App.post(() -> seekTo(time), 250);
        else if (!mChannel.isOnly()) nextLine(true);
        mKeyDown.resetTime();
    }

    @Override
    public void onKeyCenter() {
        hideInfo();
        showUI();
    }

    @Override
    public void onMenu() {
        showControl(mBinding.control.player);
    }

    @Override
    public void onSingleTap() {
        onToggle();
    }

    @Override
    public void onDoubleTap() {
        if (isVisible(mBinding.recycler)) hideUI();
        else if (isVisible(mBinding.control.getRoot())) hideControl();
        else onMenu();
    }

    @Override
    public void setSubtitle(int size) {
        getExo().getSubtitleView().setFixedTextSize(Dimension.SP, size);
        getIjk().getSubtitleView().setFixedTextSize(Dimension.SP, size);
    }

    @Override
    protected void onResume() {
        super.onResume();
        mPlayers.play();
        mClock.start();
    }

    @Override
    protected void onPause() {
        super.onPause();
        mPlayers.pause();
        mClock.stop();
    }

    @Override
    public void onBackPressed() {
        if (isVisible(mBinding.control.getRoot())) {
            hideControl();
        } else if (isVisible(mBinding.widget.bottom)) {
            hideInfo();
        } else if (isVisible(mBinding.recycler)) {
            hideUI();
        } else if (!confirm) {
            setConfirm();
        } else {
            super.onBackPressed();
        }
    }

    @Override
    protected void onDestroy() {
        super.onDestroy();
        mPlayers.release();
        Source.get().stop();
        App.removeCallbacks(mR0, mR1, mR3, mR3, mR4);
    }
}<|MERGE_RESOLUTION|>--- conflicted
+++ resolved
@@ -692,25 +692,6 @@
         else fetch();
     }
 
-<<<<<<< HEAD
-=======
-    private void checkError(ErrorEvent event) {
-        if (mChannel != null && mChannel.getPlayerType() == -1 && event.isUrl() && event.getRetry() > 0 && getToggleCount() < 2 && mPlayers.getPlayer() != Players.SYS) {
-            toggleCount++;
-            nextPlayer();
-        } else {
-            resetToggle();
-            onError(event);
-        }
-    }
-
-    private void nextPlayer() {
-        mPlayers.nextPlayer();
-        setPlayerView();
-        fetch();
-    }
-
->>>>>>> 35326aac
     private void onError(ErrorEvent event) {
         showError(event.getMsg());
         mPlayers.stop();
