package com.fongmi.android.tv.ui.activity;

import android.annotation.SuppressLint;
import android.content.Context;
import android.content.Intent;
import android.graphics.drawable.Drawable;
import android.net.Uri;
import android.view.KeyEvent;
import android.view.View;

import androidx.annotation.Dimension;
import androidx.annotation.NonNull;
import androidx.annotation.Nullable;
import androidx.leanback.widget.ArrayObjectAdapter;
import androidx.leanback.widget.ItemBridgeAdapter;
import androidx.leanback.widget.OnChildViewHolderSelectedListener;
import androidx.lifecycle.ViewModelProvider;
import androidx.media3.common.C;
import androidx.media3.common.Player;
import androidx.media3.ui.PlayerView;
import androidx.recyclerview.widget.RecyclerView;
import androidx.viewbinding.ViewBinding;

import com.bumptech.glide.request.target.CustomTarget;
import com.bumptech.glide.request.transition.Transition;
import com.fongmi.android.tv.App;
import com.fongmi.android.tv.Constant;
import com.fongmi.android.tv.R;
import com.fongmi.android.tv.Setting;
import com.fongmi.android.tv.api.LiveConfig;
import com.fongmi.android.tv.bean.Channel;
import com.fongmi.android.tv.bean.Epg;
import com.fongmi.android.tv.bean.Group;
import com.fongmi.android.tv.bean.Keep;
import com.fongmi.android.tv.bean.Live;
import com.fongmi.android.tv.bean.Track;
import com.fongmi.android.tv.databinding.ActivityLiveBinding;
import com.fongmi.android.tv.event.ActionEvent;
import com.fongmi.android.tv.event.ErrorEvent;
import com.fongmi.android.tv.event.PlayerEvent;
import com.fongmi.android.tv.impl.Callback;
import com.fongmi.android.tv.impl.LiveCallback;
import com.fongmi.android.tv.impl.PassCallback;
import com.fongmi.android.tv.impl.SubtitleCallback;
import com.fongmi.android.tv.model.LiveViewModel;
import com.fongmi.android.tv.player.ExoUtil;
import com.fongmi.android.tv.player.Players;
import com.fongmi.android.tv.player.Source;
import com.fongmi.android.tv.server.Server;
import com.fongmi.android.tv.ui.base.BaseActivity;
import com.fongmi.android.tv.ui.custom.CustomKeyDownLive;
import com.fongmi.android.tv.ui.custom.CustomLiveListView;
import com.fongmi.android.tv.ui.dialog.LiveDialog;
import com.fongmi.android.tv.ui.dialog.PassDialog;
import com.fongmi.android.tv.ui.dialog.SubtitleDialog;
import com.fongmi.android.tv.ui.dialog.TrackDialog;
import com.fongmi.android.tv.ui.presenter.ChannelPresenter;
import com.fongmi.android.tv.ui.presenter.GroupPresenter;
import com.fongmi.android.tv.utils.Biometric;
import com.fongmi.android.tv.utils.Clock;
import com.fongmi.android.tv.utils.ImgUtil;
import com.fongmi.android.tv.utils.Notify;
import com.fongmi.android.tv.utils.ResUtil;
import com.fongmi.android.tv.utils.Traffic;
import com.fongmi.android.tv.utils.Util;

import org.greenrobot.eventbus.Subscribe;
import org.greenrobot.eventbus.ThreadMode;

import java.util.ArrayList;
import java.util.Iterator;
import java.util.List;

import tv.danmaku.ijk.media.player.ui.IjkVideoView;

public class LiveActivity extends BaseActivity implements GroupPresenter.OnClickListener, ChannelPresenter.OnClickListener, CustomKeyDownLive.Listener, CustomLiveListView.Callback, TrackDialog.Listener, Biometric.Callback, PassCallback, LiveCallback, SubtitleCallback {

    private ActivityLiveBinding mBinding;
    private ArrayObjectAdapter mChannelAdapter;
    private ArrayObjectAdapter mGroupAdapter;
    private CustomKeyDownLive mKeyDown;
    private LiveViewModel mViewModel;
    private List<Group> mHides;
    private Players mPlayers;
    private Channel mChannel;
    private View mOldView;
    private Group mGroup;
    private Runnable mR0;
    private Runnable mR1;
    private Runnable mR2;
    private Runnable mR3;
    private Runnable mR4;
    private Clock mClock;
    private boolean confirm;
    private int toggleCount;
    private int count;

    public static void start(Context context) {
        if (!LiveConfig.isEmpty()) context.startActivity(new Intent(context, LiveActivity.class).addFlags(Intent.FLAG_ACTIVITY_NEW_TASK).putExtra("empty", false));
    }

    private boolean isEmpty() {
        return getIntent().getBooleanExtra("empty", true);
    }

    private PlayerView getExo() {
        return Setting.getRender() == 0 ? mBinding.surface : mBinding.texture;
    }

    private IjkVideoView getIjk() {
        return mBinding.ijk;
    }

    private Group getKeep() {
        return (Group) mGroupAdapter.get(0);
    }

    private Live getHome() {
        return LiveConfig.get().getHome();
    }

    private int getPlayerType(int playerType) {
        return playerType != -1 ? playerType : getHome().getPlayerType() != -1 ? getHome().getPlayerType() : Setting.getLivePlayer();
    }

    @Override
    protected boolean customWall() {
        return false;
    }

    @Override
    protected ViewBinding getBinding() {
        return mBinding = ActivityLiveBinding.inflate(getLayoutInflater());
    }

    @Override
    protected void initView() {
<<<<<<< HEAD
        mR0 = this::hideUI;
        mR1 = this::hideInfo;
        mR2 = this::hideControl;
        mR3 = this::setChannelActivated;
        mR4 = this::setTraffic;
        mHides = new ArrayList<>();
        mPlayers = new Players().init();
        mKeyDown = CustomKeyDownLive.create(this);
=======
>>>>>>> d59164fc
        mClock = Clock.create(mBinding.widget.time);
        mKeyDown = CustomKeyDownLive.create(this);
        mPlayers = new Players().init(this);
        mHides = new ArrayList<>();
        mR0 = this::setActivated;
        mR1 = this::hideControl;
        mR2 = this::setTraffic;
        mR3 = this::hideInfo;
        mR4 = this::hideUI;
        Server.get().start();
        setRecyclerView();
        setVideoView();
        setViewModel();
        checkLive();
    }

    @Override
    @SuppressLint("ClickableViewAccessibility")
    protected void initEvent() {
        mBinding.group.setListener(this);
        mBinding.channel.setListener(this);
        mBinding.control.seek.setListener(mPlayers);
        mBinding.control.text.setOnClickListener(this::onTrack);
        mBinding.control.audio.setOnClickListener(this::onTrack);
        mBinding.control.video.setOnClickListener(this::onTrack);
        mBinding.control.home.setOnClickListener(view -> onHome());
        mBinding.control.line.setOnClickListener(view -> onLine());
        mBinding.control.scale.setOnClickListener(view -> onScale());
        mBinding.control.speed.setOnClickListener(view -> onSpeed());
        mBinding.control.invert.setOnClickListener(view -> onInvert());
        mBinding.control.across.setOnClickListener(view -> onAcross());
        mBinding.control.change.setOnClickListener(view -> onChange());
        mBinding.control.player.setOnClickListener(view -> onPlayer());
        mBinding.control.decode.setOnClickListener(view -> onDecode());
        mBinding.control.player.setOnLongClickListener(view -> onChoose());
        mBinding.control.text.setOnLongClickListener(view -> onTextLong());
        mBinding.control.speed.setOnLongClickListener(view -> onSpeedLong());
        mBinding.video.setOnTouchListener((view, event) -> mKeyDown.onTouchEvent(event));
        mBinding.group.addOnChildViewHolderSelectedListener(new OnChildViewHolderSelectedListener() {
            @Override
            public void onChildViewHolderSelected(@NonNull RecyclerView parent, @Nullable RecyclerView.ViewHolder child, int position, int subposition) {
                if (mGroupAdapter.size() > 0) onChildSelected(child, mGroup = (Group) mGroupAdapter.get(position));
            }
        });
    }

    private void setRecyclerView() {
        mBinding.group.setItemAnimator(null);
        mBinding.channel.setItemAnimator(null);
        mBinding.group.setAdapter(new ItemBridgeAdapter(mGroupAdapter = new ArrayObjectAdapter(new GroupPresenter(this))));
        mBinding.channel.setAdapter(new ItemBridgeAdapter(mChannelAdapter = new ArrayObjectAdapter(new ChannelPresenter(this))));
    }

    private void setPlayerView() {
        getIjk().setPlayer(mPlayers.getPlayer());
        mBinding.control.player.setText(mPlayers.getPlayerText());
        getExo().setVisibility(mPlayers.isExo() ? View.VISIBLE : View.GONE);
        getIjk().setVisibility(mPlayers.isIjk() ? View.VISIBLE : View.GONE);
    }

    private void setDecodeView() {
        mBinding.control.decode.setText(mPlayers.getDecodeText());
    }

    private void setVideoView() {
        mPlayers.set(getExo(), getIjk());
        setScale(Setting.getLiveScale());
        setSubtitle(Setting.getSubtitle());
        mBinding.control.speed.setText(mPlayers.getSpeedText());
        mBinding.control.invert.setActivated(Setting.isInvert());
        mBinding.control.across.setActivated(Setting.isAcross());
        mBinding.control.change.setActivated(Setting.isChange());
        findViewById(R.id.timeBar).setNextFocusUpId(R.id.player);
        getExo().getSubtitleView().setStyle(ExoUtil.getCaptionStyle());
        getIjk().getSubtitleView().setStyle(ExoUtil.getCaptionStyle());
        mBinding.control.home.setVisibility(LiveConfig.isOnly() ? View.GONE : View.VISIBLE);
    }

    private void setScale(int scale) {
        getExo().setResizeMode(scale);
        getIjk().setResizeMode(scale);
        mBinding.control.scale.setText(ResUtil.getStringArray(R.array.select_scale)[scale]);
    }

    private void setViewModel() {
        mViewModel = new ViewModelProvider(this).get(LiveViewModel.class);
        mViewModel.url.observe(this, result -> mPlayers.start(result, getHome().getTimeout()));
        mViewModel.epg.observe(this, this::setEpg);
        mViewModel.live.observe(this, live -> {
            hideProgress();
            setGroup(live);
            setWidth(live);
        });
    }

    private void checkLive() {
        if (isEmpty()) {
            LiveConfig.get().init().load(getCallback());
        } else {
            getLive();
        }
    }

    private Callback getCallback() {
        return new Callback() {
            @Override
            public void success() {
                getLive();
            }

            @Override
            public void error(String msg) {
                Notify.show(msg);
            }
        };
    }

    private void getLive() {
        mBinding.control.home.setText(getHome().getName());
        mPlayers.setPlayer(getPlayerType(-1));
        mViewModel.getLive(getHome());
        setPlayerView();
        setDecodeView();
        showProgress();
    }

    private void setGroup(Live live) {
        List<Group> items = new ArrayList<>();
        items.add(Group.create(R.string.keep));
        for (Group group : live.getGroups()) (group.isHidden() ? mHides : items).add(group);
        mGroupAdapter.setItems(items, null);
        setPosition(LiveConfig.get().find(items));
    }

    private void setWidth(Live live) {
        int base = ResUtil.dp2px(50);
        for (Group group : live.getGroups()) live.setWidth(Math.max(live.getWidth(), ResUtil.getTextWidth(group.getName(), 16)));
        mBinding.group.getLayoutParams().width = live.getWidth() == 0 ? 0 : Math.min(live.getWidth() + base, ResUtil.dp2px(200));
        mBinding.divide.setVisibility(live.getWidth() == 0 ? View.GONE : View.VISIBLE);
    }

    private void setPosition(int[] position) {
        if (position[0] == -1) return;
        if (mGroupAdapter.size() == 1) return;
        if (position[0] >= mGroupAdapter.size()) return;
        mGroup = (Group) mGroupAdapter.get(position[0]);
        mBinding.group.setSelectedPosition(position[0]);
        mGroup.setPosition(position[1]);
        onItemClick(mGroup);
        onItemClick(mGroup.current());
    }

    private void setPosition() {
        if (mChannel == null) return;
        mGroup = mChannel.getGroup();
        int position = mGroupAdapter.indexOf(mGroup);
        boolean change = mBinding.group.getSelectedPosition() != position;
        if (change) mBinding.group.setSelectedPosition(position);
        if (change) mChannelAdapter.setItems(mGroup.getChannel(), null);
        mBinding.channel.setSelectedPosition(mGroup.getPosition());
    }

    private void onChildSelected(@Nullable RecyclerView.ViewHolder child, Group group) {
        if (mOldView != null) mOldView.setSelected(false);
        if (child == null) return;
        mOldView = child.itemView;
        mOldView.setSelected(true);
        onItemClick(group);
        resetPass();
    }

    private void setActivated() {
        for (int i = 0; i < mChannelAdapter.size(); i++) ((Channel) mChannelAdapter.get(i)).setSelected(mChannel);
        notifyItemChanged(mBinding.channel, mChannelAdapter);
        fetch();
    }

    private void checkPlay() {
        if (mPlayers.isPlaying()) mPlayers.pause();
        else mPlayers.play();
    }

    private void onTrack(View view) {
        TrackDialog.create().player(mPlayers).type(Integer.parseInt(view.getTag().toString())).show(this);
        hideControl();
    }

    private boolean onTextLong() {
        SubtitleDialog.create(this).show();
        hideControl();
        return true;
    }

    private void onHome() {
        LiveDialog.create(this).show();
        hideControl();
    }

    private void onLine() {
        nextLine(false);
    }

    private void onScale() {
        int index = Setting.getLiveScale();
        String[] array = ResUtil.getStringArray(R.array.select_scale);
        Setting.putLiveScale(index = index == array.length - 1 ? 0 : ++index);
        setScale(index);
    }

    private void onSpeed() {
        mBinding.control.speed.setText(mPlayers.addSpeed());
    }

    private boolean onSpeedLong() {
        mBinding.control.speed.setText(mPlayers.toggleSpeed());
        return true;
    }

    private void onInvert() {
        Setting.putInvert(!Setting.isInvert());
        mBinding.control.invert.setActivated(Setting.isInvert());
    }

    private void onAcross() {
        Setting.putAcross(!Setting.isAcross());
        mBinding.control.across.setActivated(Setting.isAcross());
    }

    private void onChange() {
        Setting.putChange(!Setting.isChange());
        mBinding.control.change.setActivated(Setting.isChange());
    }

    private boolean onChoose() {
        if (mPlayers.isEmpty()) return false;
        Intent intent = new Intent(Intent.ACTION_VIEW);
        intent.addFlags(Intent.FLAG_ACTIVITY_NEW_TASK);
        intent.putExtra("headers", mPlayers.getHeaderArray());
        intent.putExtra("title", mBinding.widget.name.getText());
        intent.setDataAndType(Uri.parse(mPlayers.getUrl()), "video/*");
        startActivity(Util.getChooser(intent));
        return true;
    }

    private void onPlayer() {
        mPlayers.togglePlayer();
        Setting.putLivePlayer(mPlayers.getPlayer());
        setPlayerView();
        fetch();
    }

    private void onDecode() {
        mPlayers.toggleDecode();
        mPlayers.set(getExo(), getIjk());
        setDecodeView();
        fetch();
    }

    private void hideUI() {
        App.removeCallbacks(mR4);
        if (isGone(mBinding.recycler)) return;
        mBinding.recycler.setVisibility(View.GONE);
        setPosition();
    }

    private void showUI() {
        if (isVisible(mBinding.recycler)) return;
        mBinding.recycler.setVisibility(View.VISIBLE);
        mBinding.channel.requestFocus();
        setPosition();
    }

    private void showProgress() {
        mBinding.widget.progress.setVisibility(View.VISIBLE);
        App.post(mR2, 0);
        hideError();
    }

    private void hideProgress() {
        mBinding.widget.progress.setVisibility(View.GONE);
        App.removeCallbacks(mR2);
        Traffic.reset();
    }

    private void showError(String text) {
        mBinding.widget.error.setVisibility(View.VISIBLE);
        mBinding.widget.text.setText(text);
        hideProgress();
    }

    private void hideError() {
        mBinding.widget.error.setVisibility(View.GONE);
        mBinding.widget.text.setText("");
    }

    private void showControl(View view) {
        mBinding.control.getRoot().setVisibility(View.VISIBLE);
        view.requestFocus();
        setR2Callback();
        hideInfo();
    }

    private void hideControl() {
        mBinding.control.getRoot().setVisibility(View.GONE);
        App.removeCallbacks(mR1);
    }

    private void hideCenter() {
        mBinding.widget.action.setImageResource(R.drawable.ic_widget_play);
        mBinding.widget.center.setVisibility(View.GONE);
    }

    private void showInfo() {
        mBinding.widget.info.setVisibility(View.VISIBLE);
        setR1Callback();
        setInfo();
    }

    private void hideInfo() {
        mBinding.widget.info.setVisibility(View.GONE);
        App.removeCallbacks(mR3);
    }

    private void showEpg() {
        String epg = mChannel.getData().getEpg();
        mBinding.widget.name.setMaxEms(epg.isEmpty() ? mChannel.getName().length() : 12);
        mBinding.widget.play.setText(epg);
    }

    private void setEpg(Epg epg) {
        if (mChannel != null && mChannel.getName().equals(epg.getKey())) showEpg();
    }

    private void setTraffic() {
        Traffic.setSpeed(mBinding.widget.traffic);
        App.post(mR2, Constant.INTERVAL_TRAFFIC);
    }

    private void setR1Callback() {
        App.post(mR3, Constant.INTERVAL_HIDE);
    }

    private void setR2Callback() {
        App.post(mR1, Constant.INTERVAL_HIDE);
    }

    private void onToggle() {
        if (isVisible(mBinding.control.getRoot())) hideControl();
        else if (isVisible(mBinding.recycler)) hideUI();
        else showUI();
        hideInfo();
    }

    private void resetPass() {
        this.count = 0;
    }

    private void setArtwork(String url) {
        ImgUtil.load(url, R.drawable.radio, new CustomTarget<Drawable>() {
            @Override
            public void onResourceReady(@NonNull Drawable resource, @Nullable Transition<? super Drawable> transition) {
                getExo().setDefaultArtwork(resource);
                getIjk().setDefaultArtwork(resource);
            }

            @Override
            public void onLoadFailed(@Nullable Drawable error) {
                getExo().setDefaultArtwork(error);
                getIjk().setDefaultArtwork(error);
            }

            @Override
            public void onLoadCleared(@Nullable Drawable placeholder) {
            }
        });
    }

    @Override
    public void onItemClick(Group item) {
        mChannelAdapter.setItems(item.getChannel(), null);
        mBinding.channel.setSelectedPosition(Math.max(item.getPosition(), 0));
        if (!item.isKeep() || ++count < 5 || mHides.isEmpty()) return;
        if (Biometric.enable()) Biometric.show(this);
        else PassDialog.create().show(this);
        App.removeCallbacks(mR4);
        resetPass();
    }

    @Override
    public void onItemClick(Channel item) {
        mGroup.setPosition(mBinding.channel.getSelectedPosition());
        setChannel(item.group(mGroup));
        hideUI();
    }

    @Override
    public boolean onLongClick(Channel item) {
        if (mGroup.isHidden()) return false;
        boolean exist = Keep.exist(item.getName());
        Notify.show(exist ? R.string.keep_del : R.string.keep_add);
        if (exist) delKeep(item);
        else addKeep(item);
        return true;
    }

    private void addKeep(Channel item) {
        getKeep().add(item);
        Keep keep = new Keep();
        keep.setKey(item.getName());
        keep.setType(1);
        keep.save();
    }

    private void delKeep(Channel item) {
        if (mGroup.isKeep()) mChannelAdapter.remove(item);
        if (mChannelAdapter.size() == 0) mBinding.group.requestFocus();
        getKeep().getChannel().remove(item);
        Keep.delete(item.getName());
    }

    private void setChannel(Channel item) {
        mPlayers.setPlayer(getPlayerType(item.getPlayerType()));
        setArtwork(item.getLogo());
        App.post(mR0, 100);
        mChannel = item;
        setPlayerView();
        showInfo();
    }

    private void setInfo() {
        mViewModel.getEpg(mChannel);
        mChannel.loadLogo(mBinding.widget.logo);
        mBinding.widget.name.setText(mChannel.getName());
        mBinding.widget.line.setText(mChannel.getLineText());
        mBinding.widget.number.setText(mChannel.getNumber());
        mBinding.control.line.setText(mChannel.getLineText());
        mBinding.widget.line.setVisibility(mChannel.getLineVisible());
        mBinding.control.line.setVisibility(mChannel.getLineVisible());
        showEpg();
    }

    private void fetch() {
        if (mChannel == null) return;
        LiveConfig.get().setKeep(mChannel);
        mViewModel.getUrl(mChannel);
        mPlayers.clean();
        showProgress();
    }

    private void resetAdapter() {
        mBinding.divide.setVisibility(View.GONE);
        mChannelAdapter.clear();
        mGroupAdapter.clear();
        mHides.clear();
        mChannel = null;
        mGroup = null;
    }

    @Override
    public void onTrackClick(Track item) {
    }

    @Override
    public void setLive(Live item) {
        LiveConfig.get().setHome(item);
        mPlayers.stop();
        resetAdapter();
        hideControl();
        getLive();
    }

    @Override
    public void setPass(String pass) {
        unlock(pass);
    }

    @Override
    public void onBiometricSuccess() {
        unlock(null);
    }

    private void unlock(String pass) {
        boolean first = true;
        int position = mGroupAdapter.size();
        Iterator<Group> iterator = mHides.iterator();
        while (iterator.hasNext()) {
            Group item = iterator.next();
            if (pass != null && !pass.equals(item.getPass())) continue;
            mGroupAdapter.add(mGroupAdapter.size(), item);
            if (first) mBinding.group.setSelectedPosition(position);
            if (first) onItemClick(mGroup = item);
            iterator.remove();
            first = false;
        }
    }

    @Subscribe(threadMode = ThreadMode.MAIN)
    public void onActionEvent(ActionEvent event) {
        if (ActionEvent.PLAY.equals(event.getAction()) || ActionEvent.PAUSE.equals(event.getAction())) {
            checkPlay();
        } else if (ActionEvent.NEXT.equals(event.getAction())) {
            nextChannel();
        } else if (ActionEvent.PREV.equals(event.getAction())) {
            prevChannel();
        } else if (ActionEvent.STOP.equals(event.getAction())) {
            finish();
        }
    }

    @Subscribe(threadMode = ThreadMode.MAIN)
    public void onPlayerEvent(PlayerEvent event) {
        switch (event.getState()) {
            case 0:
                setTrackVisible(false);
                break;
            case Player.STATE_IDLE:
                break;
            case Player.STATE_BUFFERING:
                showProgress();
                break;
            case Player.STATE_READY:
                resetToggle();
                hideProgress();
                mPlayers.reset();
                setSpeedVisible();
                setTrackVisible(true);
                break;
            case Player.STATE_ENDED:
                nextChannel();
                break;
        }
    }

    private void setSpeedVisible() {
        mBinding.control.speed.setVisibility(mPlayers.isVod() ? View.VISIBLE : View.GONE);
    }

    private void setTrackVisible(boolean visible) {
        mBinding.control.text.setVisibility(visible && mPlayers.haveTrack(C.TRACK_TYPE_TEXT) ? View.VISIBLE : View.GONE);
        mBinding.control.audio.setVisibility(visible && mPlayers.haveTrack(C.TRACK_TYPE_AUDIO) ? View.VISIBLE : View.GONE);
        mBinding.control.video.setVisibility(visible && mPlayers.haveTrack(C.TRACK_TYPE_VIDEO) ? View.VISIBLE : View.GONE);
    }

    @Subscribe(threadMode = ThreadMode.MAIN)
    public void onErrorEvent(ErrorEvent event) {
        if (mPlayers.addRetry() > event.getRetry()) onError(event);
        else fetch();
    }

    private void checkError(ErrorEvent event) {
        if (getHome().getPlayerType() == -1 && event.isFormat() && event.getRetry() > 0 && getToggleCount() < 2 && mPlayers.getPlayer() != Players.SYS) {
            toggleCount++;
            nextPlayer();
        } else {
            resetToggle();
            onError(event);
        }
    }

    private void nextPlayer() {
        mPlayers.nextPlayer();
        setPlayerView();
        fetch();
    }

    private void onError(ErrorEvent event) {
        showError(event.getMsg());
        mPlayers.stop();
        startFlow();
    }

    private void startFlow() {
        if (!Setting.isChange()) return;
        if (!mChannel.isLast()) {
            nextLine(true);
        } else if (isGone(mBinding.recycler)) {
            mChannel.setLine(0);
            nextChannel();
        }
    }

    private void prevChannel() {
        if (mGroup == null) return;
        int position = mGroup.getPosition() - 1;
        boolean limit = position < 0;
        if (Setting.isAcross() & limit) prevGroup(true);
        else mGroup.setPosition(limit ? mChannelAdapter.size() - 1 : position);
        if (!mGroup.isEmpty()) setChannel(mGroup.current());
    }

    private void nextChannel() {
        if (mGroup == null) return;
        int position = mGroup.getPosition() + 1;
        boolean limit = position > mChannelAdapter.size() - 1;
        if (Setting.isAcross() && limit) nextGroup(true);
        else mGroup.setPosition(limit ? 0 : position);
        if (!mGroup.isEmpty()) setChannel(mGroup.current());
    }

    private void prevLine() {
        if (mChannel == null) return;
        mChannel.prevLine();
        showInfo();
        fetch();
    }

    private void nextLine(boolean show) {
        if (mChannel == null) return;
        mChannel.nextLine();
        if (show) showInfo();
        else setInfo();
        fetch();
    }

    private void seekTo(int time) {
        mPlayers.seekTo(time);
        showProgress();
        hideCenter();
    }

    private void setConfirm() {
        confirm = true;
        Notify.show(R.string.app_exit);
        App.post(() -> confirm = false, 5000);
    }

    public int getToggleCount() {
        return toggleCount;
    }

    public void resetToggle() {
        this.toggleCount = 0;
    }

    @Override
    public boolean dispatchKeyEvent(KeyEvent event) {
        if (isVisible(mBinding.control.getRoot())) setR2Callback();
        if (mKeyDown.hasEvent(event)) mKeyDown.onKeyDown(event);
        return super.dispatchKeyEvent(event);
    }

    @Override
    public void setUITimer() {
        App.post(mR4, Constant.INTERVAL_HIDE);
    }

    @Override
    public boolean nextGroup(boolean skip) {
        int position = mBinding.group.getSelectedPosition() + 1;
        if (position > mGroupAdapter.size() - 1) position = 0;
        if (mGroup.equals(mGroupAdapter.get(position))) return false;
        mGroup = (Group) mGroupAdapter.get(position);
        mBinding.group.setSelectedPosition(position);
        if (skip && mGroup.skip()) return nextGroup(true);
        mChannelAdapter.setItems(mGroup.getChannel(), null);
        mGroup.setPosition(0);
        return true;
    }

    @Override
    public boolean prevGroup(boolean skip) {
        int position = mBinding.group.getSelectedPosition() - 1;
        if (position < 0) position = mGroupAdapter.size() - 1;
        if (mGroup.equals(mGroupAdapter.get(position))) return false;
        mGroup = (Group) mGroupAdapter.get(position);
        mBinding.group.setSelectedPosition(position);
        if (skip && mGroup.skip()) return prevGroup(true);
        mChannelAdapter.setItems(mGroup.getChannel(), null);
        mGroup.setPosition(mGroup.getChannel().size() - 1);
        return true;
    }

    @Override
    public boolean dispatch(boolean check) {
        return !check || isGone(mBinding.recycler) && isGone(mBinding.control.getRoot());
    }

    @Override
    public void onShow(String number) {
        mBinding.widget.digital.setText(number);
        mBinding.widget.digital.setVisibility(View.VISIBLE);
    }

    @Override
    public void onFind(String number) {
        mBinding.widget.digital.setVisibility(View.GONE);
        setPosition(LiveConfig.get().find(number, mGroupAdapter.unmodifiableList()));
    }

    @Override
    public void onSeeking(int time) {
        if (!mPlayers.isVod() || !mChannel.isOnly()) return;
        mBinding.widget.exoDuration.setText(mPlayers.getDurationTime());
        mBinding.widget.exoPosition.setText(mPlayers.getPositionTime(time));
        mBinding.widget.action.setImageResource(time > 0 ? R.drawable.ic_widget_forward : R.drawable.ic_widget_rewind);
        mBinding.widget.center.setVisibility(View.VISIBLE);
        hideProgress();
    }

    @Override
    public void onKeyUp() {
        prevChannel();
    }

    @Override
    public void onKeyDown() {
        nextChannel();
    }

    @Override
    public void onKeyLeft(int time) {
        if (mChannel == null) return;
        if (mChannel.isOnly() && mPlayers.isVod()) App.post(() -> seekTo(time), 250);
        else if (!mChannel.isOnly()) prevLine();
        mKeyDown.resetTime();
    }

    @Override
    public void onKeyRight(int time) {
        if (mChannel == null) return;
        if (mChannel.isOnly() && mPlayers.isVod()) App.post(() -> seekTo(time), 250);
        else if (!mChannel.isOnly()) nextLine(true);
        mKeyDown.resetTime();
    }

    @Override
    public void onKeyCenter() {
        hideInfo();
        showUI();
    }

    @Override
    public void onMenu() {
        showControl(mBinding.control.player);
    }

    @Override
    public void onSingleTap() {
        onToggle();
    }

    @Override
    public void onDoubleTap() {
        if (isVisible(mBinding.recycler)) hideUI();
        else if (isVisible(mBinding.control.getRoot())) hideControl();
        else onMenu();
    }

    @Override
    public void setSubtitle(int size) {
        getExo().getSubtitleView().setFixedTextSize(Dimension.SP, size);
        getIjk().getSubtitleView().setFixedTextSize(Dimension.SP, size);
    }

    @Override
    protected void onResume() {
        super.onResume();
        mPlayers.play();
        mClock.start();
    }

    @Override
    protected void onPause() {
        super.onPause();
        mPlayers.pause();
        mClock.stop();
    }

    @Override
    public void onBackPressed() {
        if (isVisible(mBinding.control.getRoot())) {
            hideControl();
        } else if (isVisible(mBinding.widget.info)) {
            hideInfo();
        } else if (isVisible(mBinding.recycler)) {
            hideUI();
        } else if (!confirm) {
            setConfirm();
        } else {
            super.onBackPressed();
        }
    }

    @Override
    protected void onDestroy() {
        super.onDestroy();
        mPlayers.release();
        Source.get().stop();
        App.removeCallbacks(mR0, mR1, mR3, mR3, mR4);
    }
}<|MERGE_RESOLUTION|>--- conflicted
+++ resolved
@@ -5,6 +5,7 @@
 import android.content.Intent;
 import android.graphics.drawable.Drawable;
 import android.net.Uri;
+import android.support.v4.media.MediaMetadataCompat;
 import android.view.KeyEvent;
 import android.view.View;
 
@@ -135,17 +136,6 @@
 
     @Override
     protected void initView() {
-<<<<<<< HEAD
-        mR0 = this::hideUI;
-        mR1 = this::hideInfo;
-        mR2 = this::hideControl;
-        mR3 = this::setChannelActivated;
-        mR4 = this::setTraffic;
-        mHides = new ArrayList<>();
-        mPlayers = new Players().init();
-        mKeyDown = CustomKeyDownLive.create(this);
-=======
->>>>>>> d59164fc
         mClock = Clock.create(mBinding.widget.time);
         mKeyDown = CustomKeyDownLive.create(this);
         mPlayers = new Players().init(this);
@@ -473,6 +463,7 @@
         String epg = mChannel.getData().getEpg();
         mBinding.widget.name.setMaxEms(epg.isEmpty() ? mChannel.getName().length() : 12);
         mBinding.widget.play.setText(epg);
+        setMetadata();
     }
 
     private void setEpg(Epg epg) {
@@ -504,17 +495,19 @@
     }
 
     private void setArtwork(String url) {
-        ImgUtil.load(url, R.drawable.radio, new CustomTarget<Drawable>() {
+        ImgUtil.load(url, R.drawable.radio, new CustomTarget<>() {
             @Override
             public void onResourceReady(@NonNull Drawable resource, @Nullable Transition<? super Drawable> transition) {
                 getExo().setDefaultArtwork(resource);
                 getIjk().setDefaultArtwork(resource);
+                setMetadata();
             }
 
             @Override
             public void onLoadFailed(@Nullable Drawable error) {
                 getExo().setDefaultArtwork(error);
                 getIjk().setDefaultArtwork(error);
+                setMetadata();
             }
 
             @Override
@@ -668,6 +661,7 @@
                 break;
             case Player.STATE_READY:
                 resetToggle();
+                setMetadata();
                 hideProgress();
                 mPlayers.reset();
                 setSpeedVisible();
@@ -689,9 +683,20 @@
         mBinding.control.video.setVisibility(visible && mPlayers.haveTrack(C.TRACK_TYPE_VIDEO) ? View.VISIBLE : View.GONE);
     }
 
+    private void setMetadata() {
+        String title = mBinding.widget.name.getText().toString();
+        String artist = mBinding.widget.play.getText().toString();
+        MediaMetadataCompat.Builder builder = new MediaMetadataCompat.Builder();
+        builder.putString(MediaMetadataCompat.METADATA_KEY_TITLE, title);
+        builder.putString(MediaMetadataCompat.METADATA_KEY_ARTIST, artist);
+        builder.putBitmap(MediaMetadataCompat.METADATA_KEY_ART, getIjk().getDefaultArtwork());
+        builder.putLong(MediaMetadataCompat.METADATA_KEY_DURATION, mPlayers.getDuration());
+        mPlayers.setMetadata(builder.build());
+    }
+
     @Subscribe(threadMode = ThreadMode.MAIN)
     public void onErrorEvent(ErrorEvent event) {
-        if (mPlayers.addRetry() > event.getRetry()) onError(event);
+        if (mPlayers.addRetry() > event.getRetry()) checkError(event);
         else fetch();
     }
 
