--- conflicted
+++ resolved
@@ -97,6 +97,7 @@
     private Runnable mR4;
     private Clock mClock;
     private boolean confirm;
+    private int toggleCount;
     private int count;
 
     public static void start(Activity activity) {
@@ -607,6 +608,7 @@
                 showProgress();
                 break;
             case Player.STATE_READY:
+                resetToggle();
                 hideProgress();
                 mPlayers.reset();
                 setSpeedVisible();
@@ -630,12 +632,10 @@
 
     @Subscribe(threadMode = ThreadMode.MAIN)
     public void onErrorEvent(ErrorEvent event) {
-        if (mPlayers.addRetry() > event.getRetry()) onError(event);
+        if (mPlayers.addRetry() > event.getRetry()) checkError(event);
         else fetch();
     }
 
-<<<<<<< HEAD
-=======
     private void checkError(ErrorEvent event) {
         if (getHome().getPlayerType() == -1 && event.isFormat() && event.getRetry() > 0 && getToggleCount() < 2 && mPlayers.getPlayer() != Players.SYS) {
             toggleCount++;
@@ -652,7 +652,6 @@
         fetch();
     }
 
->>>>>>> 6c5141e8
     private void onError(ErrorEvent event) {
         showError(event.getMsg());
         mPlayers.stop();
@@ -710,6 +709,14 @@
         confirm = true;
         Notify.show(R.string.app_exit);
         App.post(() -> confirm = false, 5000);
+    }
+
+    public int getToggleCount() {
+        return toggleCount;
+    }
+
+    public void resetToggle() {
+        this.toggleCount = 0;
     }
 
     @Override
