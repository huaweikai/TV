--- conflicted
+++ resolved
@@ -11,6 +11,7 @@
         android:layout_width="0dp"
         android:layout_height="wrap_content"
         android:layout_marginEnd="16dp"
+        android:layout_marginRight="16dp"
         android:layout_weight="1"
         android:background="@null"
         android:hint="@string/live_pass"
@@ -24,11 +25,6 @@
         android:id="@+id/positive"
         android:layout_width="wrap_content"
         android:layout_height="wrap_content"
-<<<<<<< HEAD
-        android:layout_marginEnd="16dp"
-        android:layout_marginRight="16dp"
-=======
->>>>>>> 101d1380
         android:background="@drawable/selector_text"
         android:focusable="true"
         android:focusableInTouchMode="true"
