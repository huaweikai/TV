--- conflicted
+++ resolved
@@ -4,15 +4,6 @@
     android:id="@+id/recycler"
     android:layout_width="match_parent"
     android:layout_height="wrap_content"
-<<<<<<< HEAD
-    android:paddingStart="16dp"
-    android:paddingLeft="16dp"
-    android:paddingTop="8dp"
-    android:paddingEnd="16dp"
-    android:paddingRight="16dp"
-    android:paddingBottom="8dp"
-=======
     android:padding="16dp"
->>>>>>> 101d1380
     app:layoutManager="androidx.recyclerview.widget.LinearLayoutManager"
     app:maxHeight="220dp" />