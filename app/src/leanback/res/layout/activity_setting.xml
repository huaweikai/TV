<?xml version="1.0" encoding="utf-8"?>
<androidx.core.widget.NestedScrollView xmlns:android="http://schemas.android.com/apk/res/android"
    xmlns:tools="http://schemas.android.com/tools"
    android:layout_width="match_parent"
    android:layout_height="match_parent"
    android:fillViewport="true"
    android:keepScreenOn="true"
    tools:ignore="NestedWeights">

    <LinearLayout
        android:layout_width="match_parent"
        android:layout_height="match_parent"
        android:orientation="vertical"
        android:padding="24dp">

        <LinearLayout
            android:layout_width="match_parent"
            android:layout_height="wrap_content"
<<<<<<< HEAD
            android:layout_marginEnd="16dp"
            android:layout_marginRight="16dp"
            android:layout_weight="1"
            android:background="@drawable/selector_item"
            android:focusable="true"
            android:focusableInTouchMode="true"
=======
>>>>>>> ac84f97d
            android:orientation="horizontal">

            <LinearLayout
                android:id="@+id/vod"
                android:layout_width="0dp"
                android:layout_height="wrap_content"
                android:layout_marginEnd="16dp"
                android:layout_marginRight="16dp"
                android:layout_weight="1"
                android:background="@drawable/selector_item"
                android:focusable="true"
                android:focusableInTouchMode="true"
                android:orientation="horizontal">

                <TextView
                    android:layout_width="0dp"
                    android:layout_height="wrap_content"
                    android:layout_marginEnd="16dp"
                    android:layout_weight="0.3"
                    android:text="@string/setting_vod"
                    android:textColor="@color/white"
                    android:textSize="18sp" />

                <TextView
                    android:id="@+id/vodUrl"
                    android:layout_width="0dp"
                    android:layout_height="wrap_content"
                    android:layout_weight="0.7"
                    android:ellipsize="middle"
                    android:gravity="end"
                    android:singleLine="true"
                    android:textColor="@color/white"
                    android:textSize="18sp"
                    tools:ignore="NestedWeights"
                    tools:text="https://" />

            </LinearLayout>

            <ImageView
                android:id="@+id/vodHome"
                android:layout_width="wrap_content"
                android:layout_height="wrap_content"
                android:layout_marginEnd="16dp"
                android:background="@drawable/selector_item"
                android:focusable="true"
                android:focusableInTouchMode="true"
                android:padding="8dp"
                android:scaleType="fitCenter"
                android:src="@drawable/ic_setting_home" />

            <ImageView
                android:id="@+id/vodHistory"
                android:layout_width="wrap_content"
                android:layout_height="wrap_content"
                android:background="@drawable/selector_item"
                android:focusable="true"
                android:focusableInTouchMode="true"
                android:padding="8dp"
                android:scaleType="fitCenter"
                android:src="@drawable/ic_setting_history" />

        </LinearLayout>

<<<<<<< HEAD
        <ImageView
            android:id="@+id/vodHome"
            android:layout_width="wrap_content"
            android:layout_height="wrap_content"
            android:layout_marginEnd="16dp"
            android:layout_marginRight="16dp"
            android:background="@drawable/selector_item"
            android:focusable="true"
            android:focusableInTouchMode="true"
            android:padding="8dp"
            android:scaleType="fitCenter"
            android:src="@drawable/ic_setting_home" />

        <ImageView
            android:id="@+id/vodHistory"
            android:layout_width="wrap_content"
            android:layout_height="wrap_content"
            android:background="@drawable/selector_item"
            android:focusable="true"
            android:focusableInTouchMode="true"
            android:padding="8dp"
            android:scaleType="fitCenter"
            android:src="@drawable/ic_setting_history" />

    </LinearLayout>

    <LinearLayout
        android:layout_width="match_parent"
        android:layout_height="wrap_content"
        android:layout_marginTop="16dp"
        android:orientation="horizontal">

=======
>>>>>>> ac84f97d
        <LinearLayout
            android:layout_width="match_parent"
            android:layout_height="wrap_content"
<<<<<<< HEAD
            android:layout_marginEnd="16dp"
            android:layout_marginRight="16dp"
            android:layout_weight="1"
            android:background="@drawable/selector_item"
            android:focusable="true"
            android:focusableInTouchMode="true"
=======
            android:layout_marginTop="16dp"
>>>>>>> ac84f97d
            android:orientation="horizontal">

            <LinearLayout
                android:id="@+id/live"
                android:layout_width="0dp"
                android:layout_height="wrap_content"
                android:layout_marginEnd="16dp"
                android:layout_marginRight="16dp"
                android:layout_weight="1"
                android:background="@drawable/selector_item"
                android:focusable="true"
                android:focusableInTouchMode="true"
                android:orientation="horizontal">

                <TextView
                    android:layout_width="0dp"
                    android:layout_height="wrap_content"
                    android:layout_marginEnd="16dp"
                    android:layout_weight="0.3"
                    android:text="@string/setting_live"
                    android:textColor="@color/white"
                    android:textSize="18sp" />

                <TextView
                    android:id="@+id/liveUrl"
                    android:layout_width="0dp"
                    android:layout_height="wrap_content"
                    android:layout_weight="0.7"
                    android:ellipsize="middle"
                    android:gravity="end"
                    android:singleLine="true"
                    android:textColor="@color/white"
                    android:textSize="18sp"
                    tools:ignore="NestedWeights"
                    tools:text="https://" />

            </LinearLayout>

            <ImageView
                android:id="@+id/liveHome"
                android:layout_width="wrap_content"
                android:layout_height="wrap_content"
                android:layout_marginEnd="16dp"
                android:background="@drawable/selector_item"
                android:focusable="true"
                android:focusableInTouchMode="true"
                android:padding="8dp"
                android:scaleType="fitCenter"
                android:src="@drawable/ic_setting_home" />

            <ImageView
                android:id="@+id/liveHistory"
                android:layout_width="wrap_content"
                android:layout_height="wrap_content"
                android:background="@drawable/selector_item"
                android:focusable="true"
                android:focusableInTouchMode="true"
                android:padding="8dp"
                android:scaleType="fitCenter"
                android:src="@drawable/ic_setting_history" />

        </LinearLayout>

<<<<<<< HEAD
        <ImageView
            android:id="@+id/liveHome"
            android:layout_width="wrap_content"
            android:layout_height="wrap_content"
            android:layout_marginEnd="16dp"
            android:layout_marginRight="16dp"
            android:background="@drawable/selector_item"
            android:focusable="true"
            android:focusableInTouchMode="true"
            android:padding="8dp"
            android:scaleType="fitCenter"
            android:src="@drawable/ic_setting_home" />

        <ImageView
            android:id="@+id/liveHistory"
            android:layout_width="wrap_content"
            android:layout_height="wrap_content"
            android:background="@drawable/selector_item"
            android:focusable="true"
            android:focusableInTouchMode="true"
            android:padding="8dp"
            android:scaleType="fitCenter"
            android:src="@drawable/ic_setting_history" />

    </LinearLayout>

    <LinearLayout
        android:layout_width="match_parent"
        android:layout_height="wrap_content"
        android:layout_marginTop="16dp"
        android:nextFocusDown="@id/render"
        android:orientation="horizontal">

=======
>>>>>>> ac84f97d
        <LinearLayout
            android:layout_width="match_parent"
            android:layout_height="wrap_content"
<<<<<<< HEAD
            android:layout_marginEnd="16dp"
            android:layout_marginRight="16dp"
            android:layout_weight="1"
            android:background="@drawable/selector_item"
            android:focusable="true"
            android:focusableInTouchMode="true"
=======
            android:layout_marginTop="16dp"
            android:nextFocusDown="@id/render"
>>>>>>> ac84f97d
            android:orientation="horizontal">

            <LinearLayout
                android:id="@+id/wall"
                android:layout_width="0dp"
                android:layout_height="wrap_content"
                android:layout_marginEnd="16dp"
                android:layout_marginRight="16dp"
                android:layout_weight="1"
<<<<<<< HEAD
                android:text="@string/setting_wall"
                android:textColor="@color/white"
                android:textSize="18sp" />

            <TextView
                android:id="@+id/wallUrl"
                android:layout_width="0dp"
                android:layout_height="wrap_content"
                android:layout_weight="1"
                android:ellipsize="middle"
                android:gravity="end"
                android:singleLine="true"
                android:textColor="@color/white"
                android:textSize="18sp"
                tools:ignore="NestedWeights"
                tools:text="https://" />

        </LinearLayout>

        <ImageView
            android:id="@+id/wallDefault"
            android:layout_width="wrap_content"
            android:layout_height="wrap_content"
            android:layout_marginEnd="16dp"
            android:layout_marginRight="16dp"
            android:background="@drawable/selector_item"
            android:focusable="true"
            android:focusableInTouchMode="true"
            android:padding="8dp"
            android:scaleType="fitCenter"
            android:src="@drawable/ic_setting_home" />

        <ImageView
            android:id="@+id/wallRefresh"
            android:layout_width="wrap_content"
            android:layout_height="wrap_content"
            android:background="@drawable/selector_item"
            android:focusable="true"
            android:focusableInTouchMode="true"
            android:padding="8dp"
            android:scaleType="fitCenter"
            android:src="@drawable/ic_setting_refresh" />

    </LinearLayout>

    <LinearLayout
        android:layout_width="match_parent"
        android:layout_height="wrap_content"
        android:layout_marginTop="16dp"
        android:orientation="horizontal">

        <LinearLayout
            android:id="@+id/player"
            android:layout_width="0dp"
            android:layout_height="wrap_content"
            android:layout_marginEnd="16dp"
            android:layout_marginRight="16dp"
            android:layout_weight="1"
            android:background="@drawable/selector_item"
            android:focusable="true"
            android:focusableInTouchMode="true"
            android:orientation="horizontal">

            <TextView
                android:layout_width="wrap_content"
                android:layout_height="wrap_content"
                android:layout_marginEnd="16dp"
                android:layout_marginRight="16dp"
                android:text="@string/setting_player"
                android:textColor="@color/white"
                android:textSize="18sp" />

            <TextView
                android:id="@+id/playerText"
                android:layout_width="match_parent"
=======
                android:background="@drawable/selector_item"
                android:focusable="true"
                android:focusableInTouchMode="true"
                android:orientation="horizontal">

                <TextView
                    android:layout_width="0dp"
                    android:layout_height="wrap_content"
                    android:layout_marginEnd="16dp"
                    android:layout_weight="0.3"
                    android:text="@string/setting_wall"
                    android:textColor="@color/white"
                    android:textSize="18sp" />

                <TextView
                    android:id="@+id/wallUrl"
                    android:layout_width="0dp"
                    android:layout_height="wrap_content"
                    android:layout_weight="0.7"
                    android:ellipsize="middle"
                    android:gravity="end"
                    android:singleLine="true"
                    android:textColor="@color/white"
                    android:textSize="18sp"
                    tools:ignore="NestedWeights"
                    tools:text="https://" />

            </LinearLayout>

            <ImageView
                android:id="@+id/wallDefault"
                android:layout_width="wrap_content"
                android:layout_height="wrap_content"
                android:layout_marginEnd="16dp"
                android:background="@drawable/selector_item"
                android:focusable="true"
                android:focusableInTouchMode="true"
                android:padding="8dp"
                android:scaleType="fitCenter"
                android:src="@drawable/ic_setting_home" />

            <ImageView
                android:id="@+id/wallRefresh"
                android:layout_width="wrap_content"
>>>>>>> ac84f97d
                android:layout_height="wrap_content"
                android:background="@drawable/selector_item"
                android:focusable="true"
                android:focusableInTouchMode="true"
                android:padding="8dp"
                android:scaleType="fitCenter"
                android:src="@drawable/ic_setting_refresh" />

        </LinearLayout>

        <LinearLayout
            android:layout_width="match_parent"
            android:layout_height="wrap_content"
            android:layout_marginTop="16dp"
            android:orientation="horizontal">

            <LinearLayout
                android:id="@+id/player"
                android:layout_width="0dp"
                android:layout_height="wrap_content"
                android:layout_marginEnd="16dp"
<<<<<<< HEAD
                android:layout_marginRight="16dp"
                android:text="@string/setting_decode"
                android:textColor="@color/white"
                android:textSize="18sp" />

            <TextView
                android:id="@+id/decodeText"
                android:layout_width="match_parent"
=======
                android:layout_weight="1"
                android:background="@drawable/selector_item"
                android:focusable="true"
                android:focusableInTouchMode="true"
                android:orientation="horizontal">

                <TextView
                    android:layout_width="wrap_content"
                    android:layout_height="wrap_content"
                    android:layout_marginEnd="16dp"
                    android:text="@string/setting_player"
                    android:textColor="@color/white"
                    android:textSize="18sp" />

                <TextView
                    android:id="@+id/playerText"
                    android:layout_width="match_parent"
                    android:layout_height="wrap_content"
                    android:gravity="end"
                    android:textColor="@color/white"
                    android:textSize="18sp"
                    tools:text="EXO" />

            </LinearLayout>

            <LinearLayout
                android:id="@+id/decode"
                android:layout_width="0dp"
>>>>>>> ac84f97d
                android:layout_height="wrap_content"
                android:layout_weight="1"
                android:background="@drawable/selector_item"
                android:focusable="true"
                android:focusableInTouchMode="true"
                android:orientation="horizontal">

                <TextView
                    android:layout_width="wrap_content"
                    android:layout_height="wrap_content"
                    android:layout_marginEnd="16dp"
                    android:text="@string/setting_decode"
                    android:textColor="@color/white"
                    android:textSize="18sp" />

                <TextView
                    android:id="@+id/decodeText"
                    android:layout_width="match_parent"
                    android:layout_height="wrap_content"
                    android:gravity="end"
                    android:textColor="@color/white"
                    android:textSize="18sp"
                    tools:text="硬解" />

            </LinearLayout>
        </LinearLayout>

        <LinearLayout
            android:layout_width="match_parent"
            android:layout_height="wrap_content"
<<<<<<< HEAD
            android:layout_marginEnd="16dp"
            android:layout_marginRight="16dp"
            android:layout_weight="1"
            android:background="@drawable/selector_item"
            android:focusable="true"
            android:focusableInTouchMode="true"
=======
            android:layout_marginTop="16dp"
>>>>>>> ac84f97d
            android:orientation="horizontal">

            <LinearLayout
                android:id="@+id/render"
                android:layout_width="0dp"
                android:layout_height="wrap_content"
                android:layout_marginEnd="16dp"
<<<<<<< HEAD
                android:layout_marginRight="16dp"
                android:text="@string/setting_render"
                android:textColor="@color/white"
                android:textSize="18sp" />

            <TextView
                android:id="@+id/renderText"
                android:layout_width="match_parent"
=======
                android:layout_weight="1"
                android:background="@drawable/selector_item"
                android:focusable="true"
                android:focusableInTouchMode="true"
                android:orientation="horizontal">

                <TextView
                    android:layout_width="wrap_content"
                    android:layout_height="wrap_content"
                    android:layout_marginEnd="16dp"
                    android:text="@string/setting_render"
                    android:textColor="@color/white"
                    android:textSize="18sp" />

                <TextView
                    android:id="@+id/renderText"
                    android:layout_width="match_parent"
                    android:layout_height="wrap_content"
                    android:gravity="end"
                    android:textColor="@color/white"
                    android:textSize="18sp"
                    tools:text="Surface" />

            </LinearLayout>

            <LinearLayout
                android:id="@+id/scale"
                android:layout_width="0dp"
>>>>>>> ac84f97d
                android:layout_height="wrap_content"
                android:layout_weight="1"
                android:background="@drawable/selector_item"
                android:focusable="true"
                android:focusableInTouchMode="true"
                android:orientation="horizontal">

                <TextView
                    android:layout_width="wrap_content"
                    android:layout_height="wrap_content"
                    android:layout_marginEnd="16dp"
                    android:text="@string/setting_scale"
                    android:textColor="@color/white"
                    android:textSize="18sp" />

                <TextView
                    android:id="@+id/scaleText"
                    android:layout_width="match_parent"
                    android:layout_height="wrap_content"
                    android:gravity="end"
                    android:textColor="@color/white"
                    android:textSize="18sp"
                    tools:text="Fill" />

            </LinearLayout>
        </LinearLayout>

        <LinearLayout
            android:layout_width="match_parent"
            android:layout_height="wrap_content"
            android:layout_marginTop="16dp"
            android:orientation="horizontal">

            <LinearLayout
                android:id="@+id/quality"
                android:layout_width="0dp"
                android:layout_height="wrap_content"
                android:layout_marginEnd="16dp"
<<<<<<< HEAD
                android:layout_marginRight="16dp"
                android:text="@string/setting_scale"
                android:textColor="@color/white"
                android:textSize="18sp" />

            <TextView
                android:id="@+id/scaleText"
                android:layout_width="match_parent"
=======
                android:layout_weight="1"
                android:background="@drawable/selector_item"
                android:focusable="true"
                android:focusableInTouchMode="true"
                android:orientation="horizontal">

                <TextView
                    android:layout_width="wrap_content"
                    android:layout_height="wrap_content"
                    android:layout_marginEnd="16dp"
                    android:text="@string/setting_quality"
                    android:textColor="@color/white"
                    android:textSize="18sp" />

                <TextView
                    android:id="@+id/qualityText"
                    android:layout_width="match_parent"
                    android:layout_height="wrap_content"
                    android:gravity="end"
                    android:textColor="@color/white"
                    android:textSize="18sp"
                    tools:text="High" />

            </LinearLayout>

            <LinearLayout
                android:id="@+id/size"
                android:layout_width="0dp"
>>>>>>> ac84f97d
                android:layout_height="wrap_content"
                android:layout_weight="1"
                android:background="@drawable/selector_item"
                android:focusable="true"
                android:focusableInTouchMode="true"
                android:orientation="horizontal">

                <TextView
                    android:layout_width="wrap_content"
                    android:layout_height="wrap_content"
                    android:layout_marginEnd="16dp"
                    android:text="@string/setting_size"
                    android:textColor="@color/white"
                    android:textSize="18sp" />

                <TextView
                    android:id="@+id/sizeText"
                    android:layout_width="match_parent"
                    android:layout_height="wrap_content"
                    android:gravity="end"
                    android:textColor="@color/white"
                    android:textSize="18sp"
                    tools:text="Medium" />

            </LinearLayout>
        </LinearLayout>

        <LinearLayout
            android:id="@+id/cache"
            android:layout_width="match_parent"
            android:layout_height="wrap_content"
<<<<<<< HEAD
            android:layout_marginEnd="16dp"
            android:layout_marginRight="16dp"
            android:layout_weight="1"
=======
            android:layout_marginTop="16dp"
>>>>>>> ac84f97d
            android:background="@drawable/selector_item"
            android:focusable="true"
            android:focusableInTouchMode="true"
            android:orientation="horizontal">

            <TextView
                android:layout_width="0dp"
                android:layout_height="wrap_content"
<<<<<<< HEAD
                android:layout_marginEnd="16dp"
                android:layout_marginRight="16dp"
                android:text="@string/setting_quality"
=======
                android:layout_weight="1"
                android:text="@string/setting_cache"
>>>>>>> ac84f97d
                android:textColor="@color/white"
                android:textSize="18sp" />

            <TextView
                android:id="@+id/cacheText"
                android:layout_width="wrap_content"
                android:layout_height="wrap_content"
                android:textColor="@color/white"
                android:textSize="18sp"
                tools:text="1.0 MB" />

        </LinearLayout>

        <LinearLayout
            android:id="@+id/version"
            android:layout_width="match_parent"
            android:layout_height="wrap_content"
            android:layout_marginTop="16dp"
            android:background="@drawable/selector_item"
            android:focusable="true"
            android:focusableInTouchMode="true"
            android:orientation="horizontal">

            <TextView
                android:layout_width="0dp"
                android:layout_height="wrap_content"
<<<<<<< HEAD
                android:layout_marginEnd="16dp"
                android:layout_marginRight="16dp"
                android:text="@string/setting_size"
=======
                android:layout_weight="1"
                android:text="@string/setting_version"
>>>>>>> ac84f97d
                android:textColor="@color/white"
                android:textSize="18sp" />

            <TextView
                android:id="@+id/versionText"
                android:layout_width="wrap_content"
                android:layout_height="wrap_content"
                android:textColor="@color/white"
                android:textSize="18sp"
                tools:text="1.2.1" />

        </LinearLayout>
    </LinearLayout>
</androidx.core.widget.NestedScrollView><|MERGE_RESOLUTION|>--- conflicted
+++ resolved
@@ -16,681 +16,442 @@
         <LinearLayout
             android:layout_width="match_parent"
             android:layout_height="wrap_content"
-<<<<<<< HEAD
-            android:layout_marginEnd="16dp"
-            android:layout_marginRight="16dp"
-            android:layout_weight="1"
+            android:orientation="horizontal">
+
+            <LinearLayout
+                android:id="@+id/vod"
+                android:layout_width="0dp"
+                android:layout_height="wrap_content"
+                android:layout_marginEnd="16dp"
+                android:layout_weight="1"
+                android:background="@drawable/selector_item"
+                android:focusable="true"
+                android:focusableInTouchMode="true"
+                android:orientation="horizontal">
+
+                <TextView
+                    android:layout_width="0dp"
+                    android:layout_height="wrap_content"
+                    android:layout_marginEnd="16dp"
+                    android:layout_weight="0.3"
+                    android:text="@string/setting_vod"
+                    android:textColor="@color/white"
+                    android:textSize="18sp" />
+
+                <TextView
+                    android:id="@+id/vodUrl"
+                    android:layout_width="0dp"
+                    android:layout_height="wrap_content"
+                    android:layout_weight="0.7"
+                    android:ellipsize="middle"
+                    android:gravity="end"
+                    android:singleLine="true"
+                    android:textColor="@color/white"
+                    android:textSize="18sp"
+                    tools:ignore="NestedWeights"
+                    tools:text="https://" />
+
+            </LinearLayout>
+
+            <ImageView
+                android:id="@+id/vodHome"
+                android:layout_width="wrap_content"
+                android:layout_height="wrap_content"
+                android:layout_marginEnd="16dp"
+                android:background="@drawable/selector_item"
+                android:focusable="true"
+                android:focusableInTouchMode="true"
+                android:padding="8dp"
+                android:scaleType="fitCenter"
+                android:src="@drawable/ic_setting_home" />
+
+            <ImageView
+                android:id="@+id/vodHistory"
+                android:layout_width="wrap_content"
+                android:layout_height="wrap_content"
+                android:background="@drawable/selector_item"
+                android:focusable="true"
+                android:focusableInTouchMode="true"
+                android:padding="8dp"
+                android:scaleType="fitCenter"
+                android:src="@drawable/ic_setting_history" />
+
+        </LinearLayout>
+
+        <LinearLayout
+            android:layout_width="match_parent"
+            android:layout_height="wrap_content"
+            android:layout_marginTop="16dp"
+            android:orientation="horizontal">
+
+            <LinearLayout
+                android:id="@+id/live"
+                android:layout_width="0dp"
+                android:layout_height="wrap_content"
+                android:layout_marginEnd="16dp"
+                android:layout_weight="1"
+                android:background="@drawable/selector_item"
+                android:focusable="true"
+                android:focusableInTouchMode="true"
+                android:orientation="horizontal">
+
+                <TextView
+                    android:layout_width="0dp"
+                    android:layout_height="wrap_content"
+                    android:layout_marginEnd="16dp"
+                    android:layout_weight="0.3"
+                    android:text="@string/setting_live"
+                    android:textColor="@color/white"
+                    android:textSize="18sp" />
+
+                <TextView
+                    android:id="@+id/liveUrl"
+                    android:layout_width="0dp"
+                    android:layout_height="wrap_content"
+                    android:layout_weight="0.7"
+                    android:ellipsize="middle"
+                    android:gravity="end"
+                    android:singleLine="true"
+                    android:textColor="@color/white"
+                    android:textSize="18sp"
+                    tools:ignore="NestedWeights"
+                    tools:text="https://" />
+
+            </LinearLayout>
+
+            <ImageView
+                android:id="@+id/liveHome"
+                android:layout_width="wrap_content"
+                android:layout_height="wrap_content"
+                android:layout_marginEnd="16dp"
+                android:background="@drawable/selector_item"
+                android:focusable="true"
+                android:focusableInTouchMode="true"
+                android:padding="8dp"
+                android:scaleType="fitCenter"
+                android:src="@drawable/ic_setting_home" />
+
+            <ImageView
+                android:id="@+id/liveHistory"
+                android:layout_width="wrap_content"
+                android:layout_height="wrap_content"
+                android:background="@drawable/selector_item"
+                android:focusable="true"
+                android:focusableInTouchMode="true"
+                android:padding="8dp"
+                android:scaleType="fitCenter"
+                android:src="@drawable/ic_setting_history" />
+
+        </LinearLayout>
+
+        <LinearLayout
+            android:layout_width="match_parent"
+            android:layout_height="wrap_content"
+            android:layout_marginTop="16dp"
+            android:nextFocusDown="@id/render"
+            android:orientation="horizontal">
+
+            <LinearLayout
+                android:id="@+id/wall"
+                android:layout_width="0dp"
+                android:layout_height="wrap_content"
+                android:layout_marginEnd="16dp"
+                android:layout_weight="1"
+                android:background="@drawable/selector_item"
+                android:focusable="true"
+                android:focusableInTouchMode="true"
+                android:orientation="horizontal">
+
+                <TextView
+                    android:layout_width="0dp"
+                    android:layout_height="wrap_content"
+                    android:layout_marginEnd="16dp"
+                    android:layout_weight="0.3"
+                    android:text="@string/setting_wall"
+                    android:textColor="@color/white"
+                    android:textSize="18sp" />
+
+                <TextView
+                    android:id="@+id/wallUrl"
+                    android:layout_width="0dp"
+                    android:layout_height="wrap_content"
+                    android:layout_weight="0.7"
+                    android:ellipsize="middle"
+                    android:gravity="end"
+                    android:singleLine="true"
+                    android:textColor="@color/white"
+                    android:textSize="18sp"
+                    tools:ignore="NestedWeights"
+                    tools:text="https://" />
+
+            </LinearLayout>
+
+            <ImageView
+                android:id="@+id/wallDefault"
+                android:layout_width="wrap_content"
+                android:layout_height="wrap_content"
+                android:layout_marginEnd="16dp"
+                android:background="@drawable/selector_item"
+                android:focusable="true"
+                android:focusableInTouchMode="true"
+                android:padding="8dp"
+                android:scaleType="fitCenter"
+                android:src="@drawable/ic_setting_home" />
+
+            <ImageView
+                android:id="@+id/wallRefresh"
+                android:layout_width="wrap_content"
+                android:layout_height="wrap_content"
+                android:background="@drawable/selector_item"
+                android:focusable="true"
+                android:focusableInTouchMode="true"
+                android:padding="8dp"
+                android:scaleType="fitCenter"
+                android:src="@drawable/ic_setting_refresh" />
+
+        </LinearLayout>
+
+        <LinearLayout
+            android:layout_width="match_parent"
+            android:layout_height="wrap_content"
+            android:layout_marginTop="16dp"
+            android:orientation="horizontal">
+
+            <LinearLayout
+                android:id="@+id/player"
+                android:layout_width="0dp"
+                android:layout_height="wrap_content"
+                android:layout_marginEnd="16dp"
+                android:layout_weight="1"
+                android:background="@drawable/selector_item"
+                android:focusable="true"
+                android:focusableInTouchMode="true"
+                android:orientation="horizontal">
+
+                <TextView
+                    android:layout_width="wrap_content"
+                    android:layout_height="wrap_content"
+                    android:layout_marginEnd="16dp"
+                    android:text="@string/setting_player"
+                    android:textColor="@color/white"
+                    android:textSize="18sp" />
+
+                <TextView
+                    android:id="@+id/playerText"
+                    android:layout_width="match_parent"
+                    android:layout_height="wrap_content"
+                    android:gravity="end"
+                    android:textColor="@color/white"
+                    android:textSize="18sp"
+                    tools:text="EXO" />
+
+            </LinearLayout>
+
+            <LinearLayout
+                android:id="@+id/decode"
+                android:layout_width="0dp"
+                android:layout_height="wrap_content"
+                android:layout_weight="1"
+                android:background="@drawable/selector_item"
+                android:focusable="true"
+                android:focusableInTouchMode="true"
+                android:orientation="horizontal">
+
+                <TextView
+                    android:layout_width="wrap_content"
+                    android:layout_height="wrap_content"
+                    android:layout_marginEnd="16dp"
+                    android:text="@string/setting_decode"
+                    android:textColor="@color/white"
+                    android:textSize="18sp" />
+
+                <TextView
+                    android:id="@+id/decodeText"
+                    android:layout_width="match_parent"
+                    android:layout_height="wrap_content"
+                    android:gravity="end"
+                    android:textColor="@color/white"
+                    android:textSize="18sp"
+                    tools:text="硬解" />
+
+            </LinearLayout>
+        </LinearLayout>
+
+        <LinearLayout
+            android:layout_width="match_parent"
+            android:layout_height="wrap_content"
+            android:layout_marginTop="16dp"
+            android:orientation="horizontal">
+
+            <LinearLayout
+                android:id="@+id/render"
+                android:layout_width="0dp"
+                android:layout_height="wrap_content"
+                android:layout_marginEnd="16dp"
+                android:layout_weight="1"
+                android:background="@drawable/selector_item"
+                android:focusable="true"
+                android:focusableInTouchMode="true"
+                android:orientation="horizontal">
+
+                <TextView
+                    android:layout_width="wrap_content"
+                    android:layout_height="wrap_content"
+                    android:layout_marginEnd="16dp"
+                    android:text="@string/setting_render"
+                    android:textColor="@color/white"
+                    android:textSize="18sp" />
+
+                <TextView
+                    android:id="@+id/renderText"
+                    android:layout_width="match_parent"
+                    android:layout_height="wrap_content"
+                    android:gravity="end"
+                    android:textColor="@color/white"
+                    android:textSize="18sp"
+                    tools:text="Surface" />
+
+            </LinearLayout>
+
+            <LinearLayout
+                android:id="@+id/scale"
+                android:layout_width="0dp"
+                android:layout_height="wrap_content"
+                android:layout_weight="1"
+                android:background="@drawable/selector_item"
+                android:focusable="true"
+                android:focusableInTouchMode="true"
+                android:orientation="horizontal">
+
+                <TextView
+                    android:layout_width="wrap_content"
+                    android:layout_height="wrap_content"
+                    android:layout_marginEnd="16dp"
+                    android:text="@string/setting_scale"
+                    android:textColor="@color/white"
+                    android:textSize="18sp" />
+
+                <TextView
+                    android:id="@+id/scaleText"
+                    android:layout_width="match_parent"
+                    android:layout_height="wrap_content"
+                    android:gravity="end"
+                    android:textColor="@color/white"
+                    android:textSize="18sp"
+                    tools:text="Fill" />
+
+            </LinearLayout>
+        </LinearLayout>
+
+        <LinearLayout
+            android:layout_width="match_parent"
+            android:layout_height="wrap_content"
+            android:layout_marginTop="16dp"
+            android:orientation="horizontal">
+
+            <LinearLayout
+                android:id="@+id/quality"
+                android:layout_width="0dp"
+                android:layout_height="wrap_content"
+                android:layout_marginEnd="16dp"
+                android:layout_weight="1"
+                android:background="@drawable/selector_item"
+                android:focusable="true"
+                android:focusableInTouchMode="true"
+                android:orientation="horizontal">
+
+                <TextView
+                    android:layout_width="wrap_content"
+                    android:layout_height="wrap_content"
+                    android:layout_marginEnd="16dp"
+                    android:text="@string/setting_quality"
+                    android:textColor="@color/white"
+                    android:textSize="18sp" />
+
+                <TextView
+                    android:id="@+id/qualityText"
+                    android:layout_width="match_parent"
+                    android:layout_height="wrap_content"
+                    android:gravity="end"
+                    android:textColor="@color/white"
+                    android:textSize="18sp"
+                    tools:text="High" />
+
+            </LinearLayout>
+
+            <LinearLayout
+                android:id="@+id/size"
+                android:layout_width="0dp"
+                android:layout_height="wrap_content"
+                android:layout_weight="1"
+                android:background="@drawable/selector_item"
+                android:focusable="true"
+                android:focusableInTouchMode="true"
+                android:orientation="horizontal">
+
+                <TextView
+                    android:layout_width="wrap_content"
+                    android:layout_height="wrap_content"
+                    android:layout_marginEnd="16dp"
+                    android:text="@string/setting_size"
+                    android:textColor="@color/white"
+                    android:textSize="18sp" />
+
+                <TextView
+                    android:id="@+id/sizeText"
+                    android:layout_width="match_parent"
+                    android:layout_height="wrap_content"
+                    android:gravity="end"
+                    android:textColor="@color/white"
+                    android:textSize="18sp"
+                    tools:text="Medium" />
+
+            </LinearLayout>
+        </LinearLayout>
+
+        <LinearLayout
+            android:id="@+id/cache"
+            android:layout_width="match_parent"
+            android:layout_height="wrap_content"
+            android:layout_marginTop="16dp"
             android:background="@drawable/selector_item"
             android:focusable="true"
             android:focusableInTouchMode="true"
-=======
->>>>>>> ac84f97d
-            android:orientation="horizontal">
-
-            <LinearLayout
-                android:id="@+id/vod"
-                android:layout_width="0dp"
-                android:layout_height="wrap_content"
-                android:layout_marginEnd="16dp"
-                android:layout_marginRight="16dp"
-                android:layout_weight="1"
-                android:background="@drawable/selector_item"
-                android:focusable="true"
-                android:focusableInTouchMode="true"
-                android:orientation="horizontal">
-
-                <TextView
-                    android:layout_width="0dp"
-                    android:layout_height="wrap_content"
-                    android:layout_marginEnd="16dp"
-                    android:layout_weight="0.3"
-                    android:text="@string/setting_vod"
-                    android:textColor="@color/white"
-                    android:textSize="18sp" />
-
-                <TextView
-                    android:id="@+id/vodUrl"
-                    android:layout_width="0dp"
-                    android:layout_height="wrap_content"
-                    android:layout_weight="0.7"
-                    android:ellipsize="middle"
-                    android:gravity="end"
-                    android:singleLine="true"
-                    android:textColor="@color/white"
-                    android:textSize="18sp"
-                    tools:ignore="NestedWeights"
-                    tools:text="https://" />
-
-            </LinearLayout>
-
-            <ImageView
-                android:id="@+id/vodHome"
-                android:layout_width="wrap_content"
-                android:layout_height="wrap_content"
-                android:layout_marginEnd="16dp"
-                android:background="@drawable/selector_item"
-                android:focusable="true"
-                android:focusableInTouchMode="true"
-                android:padding="8dp"
-                android:scaleType="fitCenter"
-                android:src="@drawable/ic_setting_home" />
-
-            <ImageView
-                android:id="@+id/vodHistory"
-                android:layout_width="wrap_content"
-                android:layout_height="wrap_content"
-                android:background="@drawable/selector_item"
-                android:focusable="true"
-                android:focusableInTouchMode="true"
-                android:padding="8dp"
-                android:scaleType="fitCenter"
-                android:src="@drawable/ic_setting_history" />
-
-        </LinearLayout>
-
-<<<<<<< HEAD
-        <ImageView
-            android:id="@+id/vodHome"
-            android:layout_width="wrap_content"
-            android:layout_height="wrap_content"
-            android:layout_marginEnd="16dp"
-            android:layout_marginRight="16dp"
+            android:orientation="horizontal">
+
+            <TextView
+                android:layout_width="0dp"
+                android:layout_height="wrap_content"
+                android:layout_weight="1"
+                android:text="@string/setting_cache"
+                android:textColor="@color/white"
+                android:textSize="18sp" />
+
+            <TextView
+                android:id="@+id/cacheText"
+                android:layout_width="wrap_content"
+                android:layout_height="wrap_content"
+                android:textColor="@color/white"
+                android:textSize="18sp"
+                tools:text="1.0 MB" />
+
+        </LinearLayout>
+
+        <LinearLayout
+            android:id="@+id/version"
+            android:layout_width="match_parent"
+            android:layout_height="wrap_content"
+            android:layout_marginTop="16dp"
             android:background="@drawable/selector_item"
             android:focusable="true"
             android:focusableInTouchMode="true"
-            android:padding="8dp"
-            android:scaleType="fitCenter"
-            android:src="@drawable/ic_setting_home" />
-
-        <ImageView
-            android:id="@+id/vodHistory"
-            android:layout_width="wrap_content"
-            android:layout_height="wrap_content"
-            android:background="@drawable/selector_item"
-            android:focusable="true"
-            android:focusableInTouchMode="true"
-            android:padding="8dp"
-            android:scaleType="fitCenter"
-            android:src="@drawable/ic_setting_history" />
-
-    </LinearLayout>
-
-    <LinearLayout
-        android:layout_width="match_parent"
-        android:layout_height="wrap_content"
-        android:layout_marginTop="16dp"
-        android:orientation="horizontal">
-
-=======
->>>>>>> ac84f97d
-        <LinearLayout
-            android:layout_width="match_parent"
-            android:layout_height="wrap_content"
-<<<<<<< HEAD
-            android:layout_marginEnd="16dp"
-            android:layout_marginRight="16dp"
-            android:layout_weight="1"
-            android:background="@drawable/selector_item"
-            android:focusable="true"
-            android:focusableInTouchMode="true"
-=======
-            android:layout_marginTop="16dp"
->>>>>>> ac84f97d
-            android:orientation="horizontal">
-
-            <LinearLayout
-                android:id="@+id/live"
-                android:layout_width="0dp"
-                android:layout_height="wrap_content"
-                android:layout_marginEnd="16dp"
-                android:layout_marginRight="16dp"
-                android:layout_weight="1"
-                android:background="@drawable/selector_item"
-                android:focusable="true"
-                android:focusableInTouchMode="true"
-                android:orientation="horizontal">
-
-                <TextView
-                    android:layout_width="0dp"
-                    android:layout_height="wrap_content"
-                    android:layout_marginEnd="16dp"
-                    android:layout_weight="0.3"
-                    android:text="@string/setting_live"
-                    android:textColor="@color/white"
-                    android:textSize="18sp" />
-
-                <TextView
-                    android:id="@+id/liveUrl"
-                    android:layout_width="0dp"
-                    android:layout_height="wrap_content"
-                    android:layout_weight="0.7"
-                    android:ellipsize="middle"
-                    android:gravity="end"
-                    android:singleLine="true"
-                    android:textColor="@color/white"
-                    android:textSize="18sp"
-                    tools:ignore="NestedWeights"
-                    tools:text="https://" />
-
-            </LinearLayout>
-
-            <ImageView
-                android:id="@+id/liveHome"
-                android:layout_width="wrap_content"
-                android:layout_height="wrap_content"
-                android:layout_marginEnd="16dp"
-                android:background="@drawable/selector_item"
-                android:focusable="true"
-                android:focusableInTouchMode="true"
-                android:padding="8dp"
-                android:scaleType="fitCenter"
-                android:src="@drawable/ic_setting_home" />
-
-            <ImageView
-                android:id="@+id/liveHistory"
-                android:layout_width="wrap_content"
-                android:layout_height="wrap_content"
-                android:background="@drawable/selector_item"
-                android:focusable="true"
-                android:focusableInTouchMode="true"
-                android:padding="8dp"
-                android:scaleType="fitCenter"
-                android:src="@drawable/ic_setting_history" />
-
-        </LinearLayout>
-
-<<<<<<< HEAD
-        <ImageView
-            android:id="@+id/liveHome"
-            android:layout_width="wrap_content"
-            android:layout_height="wrap_content"
-            android:layout_marginEnd="16dp"
-            android:layout_marginRight="16dp"
-            android:background="@drawable/selector_item"
-            android:focusable="true"
-            android:focusableInTouchMode="true"
-            android:padding="8dp"
-            android:scaleType="fitCenter"
-            android:src="@drawable/ic_setting_home" />
-
-        <ImageView
-            android:id="@+id/liveHistory"
-            android:layout_width="wrap_content"
-            android:layout_height="wrap_content"
-            android:background="@drawable/selector_item"
-            android:focusable="true"
-            android:focusableInTouchMode="true"
-            android:padding="8dp"
-            android:scaleType="fitCenter"
-            android:src="@drawable/ic_setting_history" />
-
-    </LinearLayout>
-
-    <LinearLayout
-        android:layout_width="match_parent"
-        android:layout_height="wrap_content"
-        android:layout_marginTop="16dp"
-        android:nextFocusDown="@id/render"
-        android:orientation="horizontal">
-
-=======
->>>>>>> ac84f97d
-        <LinearLayout
-            android:layout_width="match_parent"
-            android:layout_height="wrap_content"
-<<<<<<< HEAD
-            android:layout_marginEnd="16dp"
-            android:layout_marginRight="16dp"
-            android:layout_weight="1"
-            android:background="@drawable/selector_item"
-            android:focusable="true"
-            android:focusableInTouchMode="true"
-=======
-            android:layout_marginTop="16dp"
-            android:nextFocusDown="@id/render"
->>>>>>> ac84f97d
-            android:orientation="horizontal">
-
-            <LinearLayout
-                android:id="@+id/wall"
-                android:layout_width="0dp"
-                android:layout_height="wrap_content"
-                android:layout_marginEnd="16dp"
-                android:layout_marginRight="16dp"
-                android:layout_weight="1"
-<<<<<<< HEAD
-                android:text="@string/setting_wall"
-                android:textColor="@color/white"
-                android:textSize="18sp" />
+            android:orientation="horizontal">
 
             <TextView
-                android:id="@+id/wallUrl"
-                android:layout_width="0dp"
-                android:layout_height="wrap_content"
-                android:layout_weight="1"
-                android:ellipsize="middle"
-                android:gravity="end"
-                android:singleLine="true"
-                android:textColor="@color/white"
-                android:textSize="18sp"
-                tools:ignore="NestedWeights"
-                tools:text="https://" />
-
-        </LinearLayout>
-
-        <ImageView
-            android:id="@+id/wallDefault"
-            android:layout_width="wrap_content"
-            android:layout_height="wrap_content"
-            android:layout_marginEnd="16dp"
-            android:layout_marginRight="16dp"
-            android:background="@drawable/selector_item"
-            android:focusable="true"
-            android:focusableInTouchMode="true"
-            android:padding="8dp"
-            android:scaleType="fitCenter"
-            android:src="@drawable/ic_setting_home" />
-
-        <ImageView
-            android:id="@+id/wallRefresh"
-            android:layout_width="wrap_content"
-            android:layout_height="wrap_content"
-            android:background="@drawable/selector_item"
-            android:focusable="true"
-            android:focusableInTouchMode="true"
-            android:padding="8dp"
-            android:scaleType="fitCenter"
-            android:src="@drawable/ic_setting_refresh" />
-
-    </LinearLayout>
-
-    <LinearLayout
-        android:layout_width="match_parent"
-        android:layout_height="wrap_content"
-        android:layout_marginTop="16dp"
-        android:orientation="horizontal">
-
-        <LinearLayout
-            android:id="@+id/player"
-            android:layout_width="0dp"
-            android:layout_height="wrap_content"
-            android:layout_marginEnd="16dp"
-            android:layout_marginRight="16dp"
-            android:layout_weight="1"
-            android:background="@drawable/selector_item"
-            android:focusable="true"
-            android:focusableInTouchMode="true"
-            android:orientation="horizontal">
-
-            <TextView
-                android:layout_width="wrap_content"
-                android:layout_height="wrap_content"
-                android:layout_marginEnd="16dp"
-                android:layout_marginRight="16dp"
-                android:text="@string/setting_player"
-                android:textColor="@color/white"
-                android:textSize="18sp" />
-
-            <TextView
-                android:id="@+id/playerText"
-                android:layout_width="match_parent"
-=======
-                android:background="@drawable/selector_item"
-                android:focusable="true"
-                android:focusableInTouchMode="true"
-                android:orientation="horizontal">
-
-                <TextView
-                    android:layout_width="0dp"
-                    android:layout_height="wrap_content"
-                    android:layout_marginEnd="16dp"
-                    android:layout_weight="0.3"
-                    android:text="@string/setting_wall"
-                    android:textColor="@color/white"
-                    android:textSize="18sp" />
-
-                <TextView
-                    android:id="@+id/wallUrl"
-                    android:layout_width="0dp"
-                    android:layout_height="wrap_content"
-                    android:layout_weight="0.7"
-                    android:ellipsize="middle"
-                    android:gravity="end"
-                    android:singleLine="true"
-                    android:textColor="@color/white"
-                    android:textSize="18sp"
-                    tools:ignore="NestedWeights"
-                    tools:text="https://" />
-
-            </LinearLayout>
-
-            <ImageView
-                android:id="@+id/wallDefault"
-                android:layout_width="wrap_content"
-                android:layout_height="wrap_content"
-                android:layout_marginEnd="16dp"
-                android:background="@drawable/selector_item"
-                android:focusable="true"
-                android:focusableInTouchMode="true"
-                android:padding="8dp"
-                android:scaleType="fitCenter"
-                android:src="@drawable/ic_setting_home" />
-
-            <ImageView
-                android:id="@+id/wallRefresh"
-                android:layout_width="wrap_content"
->>>>>>> ac84f97d
-                android:layout_height="wrap_content"
-                android:background="@drawable/selector_item"
-                android:focusable="true"
-                android:focusableInTouchMode="true"
-                android:padding="8dp"
-                android:scaleType="fitCenter"
-                android:src="@drawable/ic_setting_refresh" />
-
-        </LinearLayout>
-
-        <LinearLayout
-            android:layout_width="match_parent"
-            android:layout_height="wrap_content"
-            android:layout_marginTop="16dp"
-            android:orientation="horizontal">
-
-            <LinearLayout
-                android:id="@+id/player"
-                android:layout_width="0dp"
-                android:layout_height="wrap_content"
-                android:layout_marginEnd="16dp"
-<<<<<<< HEAD
-                android:layout_marginRight="16dp"
-                android:text="@string/setting_decode"
-                android:textColor="@color/white"
-                android:textSize="18sp" />
-
-            <TextView
-                android:id="@+id/decodeText"
-                android:layout_width="match_parent"
-=======
-                android:layout_weight="1"
-                android:background="@drawable/selector_item"
-                android:focusable="true"
-                android:focusableInTouchMode="true"
-                android:orientation="horizontal">
-
-                <TextView
-                    android:layout_width="wrap_content"
-                    android:layout_height="wrap_content"
-                    android:layout_marginEnd="16dp"
-                    android:text="@string/setting_player"
-                    android:textColor="@color/white"
-                    android:textSize="18sp" />
-
-                <TextView
-                    android:id="@+id/playerText"
-                    android:layout_width="match_parent"
-                    android:layout_height="wrap_content"
-                    android:gravity="end"
-                    android:textColor="@color/white"
-                    android:textSize="18sp"
-                    tools:text="EXO" />
-
-            </LinearLayout>
-
-            <LinearLayout
-                android:id="@+id/decode"
-                android:layout_width="0dp"
->>>>>>> ac84f97d
-                android:layout_height="wrap_content"
-                android:layout_weight="1"
-                android:background="@drawable/selector_item"
-                android:focusable="true"
-                android:focusableInTouchMode="true"
-                android:orientation="horizontal">
-
-                <TextView
-                    android:layout_width="wrap_content"
-                    android:layout_height="wrap_content"
-                    android:layout_marginEnd="16dp"
-                    android:text="@string/setting_decode"
-                    android:textColor="@color/white"
-                    android:textSize="18sp" />
-
-                <TextView
-                    android:id="@+id/decodeText"
-                    android:layout_width="match_parent"
-                    android:layout_height="wrap_content"
-                    android:gravity="end"
-                    android:textColor="@color/white"
-                    android:textSize="18sp"
-                    tools:text="硬解" />
-
-            </LinearLayout>
-        </LinearLayout>
-
-        <LinearLayout
-            android:layout_width="match_parent"
-            android:layout_height="wrap_content"
-<<<<<<< HEAD
-            android:layout_marginEnd="16dp"
-            android:layout_marginRight="16dp"
-            android:layout_weight="1"
-            android:background="@drawable/selector_item"
-            android:focusable="true"
-            android:focusableInTouchMode="true"
-=======
-            android:layout_marginTop="16dp"
->>>>>>> ac84f97d
-            android:orientation="horizontal">
-
-            <LinearLayout
-                android:id="@+id/render"
-                android:layout_width="0dp"
-                android:layout_height="wrap_content"
-                android:layout_marginEnd="16dp"
-<<<<<<< HEAD
-                android:layout_marginRight="16dp"
-                android:text="@string/setting_render"
-                android:textColor="@color/white"
-                android:textSize="18sp" />
-
-            <TextView
-                android:id="@+id/renderText"
-                android:layout_width="match_parent"
-=======
-                android:layout_weight="1"
-                android:background="@drawable/selector_item"
-                android:focusable="true"
-                android:focusableInTouchMode="true"
-                android:orientation="horizontal">
-
-                <TextView
-                    android:layout_width="wrap_content"
-                    android:layout_height="wrap_content"
-                    android:layout_marginEnd="16dp"
-                    android:text="@string/setting_render"
-                    android:textColor="@color/white"
-                    android:textSize="18sp" />
-
-                <TextView
-                    android:id="@+id/renderText"
-                    android:layout_width="match_parent"
-                    android:layout_height="wrap_content"
-                    android:gravity="end"
-                    android:textColor="@color/white"
-                    android:textSize="18sp"
-                    tools:text="Surface" />
-
-            </LinearLayout>
-
-            <LinearLayout
-                android:id="@+id/scale"
-                android:layout_width="0dp"
->>>>>>> ac84f97d
-                android:layout_height="wrap_content"
-                android:layout_weight="1"
-                android:background="@drawable/selector_item"
-                android:focusable="true"
-                android:focusableInTouchMode="true"
-                android:orientation="horizontal">
-
-                <TextView
-                    android:layout_width="wrap_content"
-                    android:layout_height="wrap_content"
-                    android:layout_marginEnd="16dp"
-                    android:text="@string/setting_scale"
-                    android:textColor="@color/white"
-                    android:textSize="18sp" />
-
-                <TextView
-                    android:id="@+id/scaleText"
-                    android:layout_width="match_parent"
-                    android:layout_height="wrap_content"
-                    android:gravity="end"
-                    android:textColor="@color/white"
-                    android:textSize="18sp"
-                    tools:text="Fill" />
-
-            </LinearLayout>
-        </LinearLayout>
-
-        <LinearLayout
-            android:layout_width="match_parent"
-            android:layout_height="wrap_content"
-            android:layout_marginTop="16dp"
-            android:orientation="horizontal">
-
-            <LinearLayout
-                android:id="@+id/quality"
-                android:layout_width="0dp"
-                android:layout_height="wrap_content"
-                android:layout_marginEnd="16dp"
-<<<<<<< HEAD
-                android:layout_marginRight="16dp"
-                android:text="@string/setting_scale"
-                android:textColor="@color/white"
-                android:textSize="18sp" />
-
-            <TextView
-                android:id="@+id/scaleText"
-                android:layout_width="match_parent"
-=======
-                android:layout_weight="1"
-                android:background="@drawable/selector_item"
-                android:focusable="true"
-                android:focusableInTouchMode="true"
-                android:orientation="horizontal">
-
-                <TextView
-                    android:layout_width="wrap_content"
-                    android:layout_height="wrap_content"
-                    android:layout_marginEnd="16dp"
-                    android:text="@string/setting_quality"
-                    android:textColor="@color/white"
-                    android:textSize="18sp" />
-
-                <TextView
-                    android:id="@+id/qualityText"
-                    android:layout_width="match_parent"
-                    android:layout_height="wrap_content"
-                    android:gravity="end"
-                    android:textColor="@color/white"
-                    android:textSize="18sp"
-                    tools:text="High" />
-
-            </LinearLayout>
-
-            <LinearLayout
-                android:id="@+id/size"
-                android:layout_width="0dp"
->>>>>>> ac84f97d
-                android:layout_height="wrap_content"
-                android:layout_weight="1"
-                android:background="@drawable/selector_item"
-                android:focusable="true"
-                android:focusableInTouchMode="true"
-                android:orientation="horizontal">
-
-                <TextView
-                    android:layout_width="wrap_content"
-                    android:layout_height="wrap_content"
-                    android:layout_marginEnd="16dp"
-                    android:text="@string/setting_size"
-                    android:textColor="@color/white"
-                    android:textSize="18sp" />
-
-                <TextView
-                    android:id="@+id/sizeText"
-                    android:layout_width="match_parent"
-                    android:layout_height="wrap_content"
-                    android:gravity="end"
-                    android:textColor="@color/white"
-                    android:textSize="18sp"
-                    tools:text="Medium" />
-
-            </LinearLayout>
-        </LinearLayout>
-
-        <LinearLayout
-            android:id="@+id/cache"
-            android:layout_width="match_parent"
-            android:layout_height="wrap_content"
-<<<<<<< HEAD
-            android:layout_marginEnd="16dp"
-            android:layout_marginRight="16dp"
-            android:layout_weight="1"
-=======
-            android:layout_marginTop="16dp"
->>>>>>> ac84f97d
-            android:background="@drawable/selector_item"
-            android:focusable="true"
-            android:focusableInTouchMode="true"
-            android:orientation="horizontal">
-
-            <TextView
-                android:layout_width="0dp"
-                android:layout_height="wrap_content"
-<<<<<<< HEAD
-                android:layout_marginEnd="16dp"
-                android:layout_marginRight="16dp"
-                android:text="@string/setting_quality"
-=======
-                android:layout_weight="1"
-                android:text="@string/setting_cache"
->>>>>>> ac84f97d
-                android:textColor="@color/white"
-                android:textSize="18sp" />
-
-            <TextView
-                android:id="@+id/cacheText"
-                android:layout_width="wrap_content"
-                android:layout_height="wrap_content"
-                android:textColor="@color/white"
-                android:textSize="18sp"
-                tools:text="1.0 MB" />
-
-        </LinearLayout>
-
-        <LinearLayout
-            android:id="@+id/version"
-            android:layout_width="match_parent"
-            android:layout_height="wrap_content"
-            android:layout_marginTop="16dp"
-            android:background="@drawable/selector_item"
-            android:focusable="true"
-            android:focusableInTouchMode="true"
-            android:orientation="horizontal">
-
-            <TextView
-                android:layout_width="0dp"
-                android:layout_height="wrap_content"
-<<<<<<< HEAD
-                android:layout_marginEnd="16dp"
-                android:layout_marginRight="16dp"
-                android:text="@string/setting_size"
-=======
+                android:layout_width="0dp"
+                android:layout_height="wrap_content"
                 android:layout_weight="1"
                 android:text="@string/setting_version"
->>>>>>> ac84f97d
                 android:textColor="@color/white"
                 android:textSize="18sp" />
 
