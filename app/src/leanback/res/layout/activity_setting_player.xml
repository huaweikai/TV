<?xml version="1.0" encoding="utf-8"?>
<androidx.core.widget.NestedScrollView xmlns:android="http://schemas.android.com/apk/res/android"
    xmlns:tools="http://schemas.android.com/tools"
    android:layout_width="match_parent"
    android:layout_height="match_parent"
    android:fillViewport="true"
    android:keepScreenOn="true"
    tools:ignore="NestedWeights">

    <LinearLayout
        android:layout_width="match_parent"
        android:layout_height="match_parent"
        android:orientation="vertical"
        android:padding="24dp">

        <LinearLayout
            android:id="@+id/ua"
            android:layout_width="match_parent"
            android:layout_height="wrap_content"
            android:background="@drawable/selector_item"
            android:focusable="true"
            android:focusableInTouchMode="true"
            android:orientation="horizontal">

            <TextView
                android:layout_width="0dp"
                android:layout_height="wrap_content"
                android:layout_marginEnd="16dp"
                android:layout_marginRight="16dp"
                android:layout_weight="0.3"
                android:text="@string/setting_player_ua"
                android:textColor="@color/white"
                android:textSize="18sp" />

            <TextView
                android:id="@+id/uaText"
                android:layout_width="0dp"
                android:layout_height="wrap_content"
                android:layout_weight="0.7"
                android:ellipsize="middle"
                android:gravity="end"
                android:singleLine="true"
                android:textColor="@color/white"
                android:textSize="18sp"
                tools:text="okhttp/4.11.0" />

        </LinearLayout>

        <LinearLayout
            android:id="@+id/subtitle"
            android:layout_width="match_parent"
            android:layout_height="wrap_content"
            android:layout_marginTop="16dp"
            android:background="@drawable/selector_item"
            android:focusable="true"
            android:focusableInTouchMode="true"
            android:orientation="horizontal">

            <TextView
                android:layout_width="wrap_content"
                android:layout_height="wrap_content"
                android:layout_marginEnd="16dp"
<<<<<<< HEAD
                android:layout_marginRight="16dp"
                android:text="@string/setting_player_flag"
=======
                android:text="@string/setting_player_subtitle"
>>>>>>> 6c5141e8
                android:textColor="@color/white"
                android:textSize="18sp" />

            <TextView
                android:id="@+id/subtitleText"
                android:layout_width="match_parent"
                android:layout_height="wrap_content"
                android:gravity="end"
                android:textColor="@color/white"
                android:textSize="18sp"
                tools:text="16" />

        </LinearLayout>

        <LinearLayout
            android:id="@+id/flag"
            android:layout_width="match_parent"
            android:layout_height="wrap_content"
            android:layout_marginTop="16dp"
            android:background="@drawable/selector_item"
            android:focusable="true"
            android:focusableInTouchMode="true"
            android:orientation="horizontal">

            <TextView
                android:layout_width="wrap_content"
                android:layout_height="wrap_content"
                android:layout_marginEnd="16dp"
<<<<<<< HEAD
                android:layout_marginRight="16dp"
                android:text="@string/setting_player_subtitle"
=======
                android:text="@string/setting_player_flag"
>>>>>>> 6c5141e8
                android:textColor="@color/white"
                android:textSize="18sp" />

            <TextView
                android:id="@+id/flagText"
                android:layout_width="match_parent"
                android:layout_height="wrap_content"
                android:gravity="end"
                android:textColor="@color/white"
                android:textSize="18sp"
                tools:text="自動" />

        </LinearLayout>

        <LinearLayout
            android:id="@+id/tunnel"
            android:layout_width="match_parent"
            android:layout_height="wrap_content"
            android:layout_marginTop="16dp"
            android:background="@drawable/selector_item"
            android:focusable="true"
            android:focusableInTouchMode="true"
            android:orientation="horizontal">

            <TextView
                android:layout_width="wrap_content"
                android:layout_height="wrap_content"
                android:layout_marginEnd="16dp"
<<<<<<< HEAD
                android:layout_marginRight="16dp"
                android:text="@string/setting_player_http"
=======
                android:text="@string/setting_player_tunnel"
>>>>>>> 6c5141e8
                android:textColor="@color/white"
                android:textSize="18sp" />

            <TextView
                android:id="@+id/tunnelText"
                android:layout_width="match_parent"
                android:layout_height="wrap_content"
                android:gravity="end"
                android:textColor="@color/white"
                android:textSize="18sp"
                tools:text="關" />

        </LinearLayout>

        <LinearLayout
            android:id="@+id/http"
            android:layout_width="match_parent"
            android:layout_height="wrap_content"
            android:layout_marginTop="16dp"
            android:background="@drawable/selector_item"
            android:focusable="true"
            android:focusableInTouchMode="true"
            android:orientation="horizontal">

            <TextView
                android:layout_width="wrap_content"
                android:layout_height="wrap_content"
                android:layout_marginEnd="16dp"
<<<<<<< HEAD
                android:layout_marginRight="16dp"
                android:text="@string/setting_player_tunnel"
=======
                android:text="@string/setting_player_http"
>>>>>>> 6c5141e8
                android:textColor="@color/white"
                android:textSize="18sp" />

            <TextView
                android:id="@+id/httpText"
                android:layout_width="match_parent"
                android:layout_height="wrap_content"
                android:gravity="end"
                android:textColor="@color/white"
                android:textSize="18sp"
                tools:text="OkHttp" />

        </LinearLayout>
    </LinearLayout>
</androidx.core.widget.NestedScrollView><|MERGE_RESOLUTION|>--- conflicted
+++ resolved
@@ -26,7 +26,6 @@
                 android:layout_width="0dp"
                 android:layout_height="wrap_content"
                 android:layout_marginEnd="16dp"
-                android:layout_marginRight="16dp"
                 android:layout_weight="0.3"
                 android:text="@string/setting_player_ua"
                 android:textColor="@color/white"
@@ -60,12 +59,7 @@
                 android:layout_width="wrap_content"
                 android:layout_height="wrap_content"
                 android:layout_marginEnd="16dp"
-<<<<<<< HEAD
-                android:layout_marginRight="16dp"
-                android:text="@string/setting_player_flag"
-=======
                 android:text="@string/setting_player_subtitle"
->>>>>>> 6c5141e8
                 android:textColor="@color/white"
                 android:textSize="18sp" />
 
@@ -94,12 +88,7 @@
                 android:layout_width="wrap_content"
                 android:layout_height="wrap_content"
                 android:layout_marginEnd="16dp"
-<<<<<<< HEAD
-                android:layout_marginRight="16dp"
-                android:text="@string/setting_player_subtitle"
-=======
                 android:text="@string/setting_player_flag"
->>>>>>> 6c5141e8
                 android:textColor="@color/white"
                 android:textSize="18sp" />
 
@@ -128,12 +117,7 @@
                 android:layout_width="wrap_content"
                 android:layout_height="wrap_content"
                 android:layout_marginEnd="16dp"
-<<<<<<< HEAD
-                android:layout_marginRight="16dp"
-                android:text="@string/setting_player_http"
-=======
                 android:text="@string/setting_player_tunnel"
->>>>>>> 6c5141e8
                 android:textColor="@color/white"
                 android:textSize="18sp" />
 
@@ -162,12 +146,7 @@
                 android:layout_width="wrap_content"
                 android:layout_height="wrap_content"
                 android:layout_marginEnd="16dp"
-<<<<<<< HEAD
-                android:layout_marginRight="16dp"
-                android:text="@string/setting_player_tunnel"
-=======
                 android:text="@string/setting_player_http"
->>>>>>> 6c5141e8
                 android:textColor="@color/white"
                 android:textSize="18sp" />
 
