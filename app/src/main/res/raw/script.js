let ic_dir = 'data:image/png;base64,iVBORw0KGgoAAAANSUhEUgAAACAAAAAgCAYAAABzenr0AAAABHNCSVQICAgIfAhkiAAAAAlwSFlzAAAA7AAAAOwBeShxvQAAABl0RVh0U29mdHdhcmUAd3d3Lmlua3NjYXBlLm9yZ5vuPBoAAAIoSURBVFiF7Ze/T9RgGMc/T9/WO+74IXdRNKCJxETPQaOJi8LoxiouTurmv+DAYvwH3JzVhOhgSHByMTqY6GBCCBFMcJFwURC4O1rbvo8DoIg9rvHuYOGTdGjfb/J88vZpn1Z0bKw7JjsiaCcJqMiCKQ1OyuhonLTeLG5MZlLQq/UCooqd/nwfuNcOAUfgSorcbR0fN20RACRF7hgzc0PtEJB47IGmCSq8EXjbOKjG+VG54Buv531puK/WkfO2L0cY+ZI5ksVfD84vTt91U5vCEBvH7qxU0GqV18PX+Xg2+e6GFmZXhPlc3zOX5dW0Do2xMbIeEBuXmVMX68Y8BwxQzhXFlWqtdQKbzA+cIch0pMq630vgX55DTJgY+Bn18ql8hyAqphb4VjjeMLPVeG722nOKztddw0EPTARPUws0ohqB3TRw8w2KAwyaCRara/i2u+niCqxHf85TPQWe+Jw2L3kX3GhaYCdip5xU74FV28dSPNB8QZR8VEbCiCe1h+kFWopCVLH42oWz58Xh98s/y9o+CWzjQOBA4EBg3wX+mgWxdwlrTtSJRrjBK0T99glUC49R52jdcG75Fp7/on0C4BGGIeWFMtsHRL4zT2/hMCoerebfHkgYTWm+2/+XHTsQ4h3y6D/ZnxgWjRKvt0wgv3QTa+rN/I0mbDVipxxLe3c5kWjNgqIOSOO/nRajMVu99kF0hi4iM4LQtSfVrWbigHMa21k35NEvWSq4Cnb1Ay8AAAAASUVORK5CYII=';
let ic_file = 'data:image/png;base64,iVBORw0KGgoAAAANSUhEUgAAACAAAAAgCAYAAABzenr0AAAABHNCSVQICAgIfAhkiAAAAAlwSFlzAAAA7AAAAOwBeShxvQAAABl0RVh0U29mdHdhcmUAd3d3Lmlua3NjYXBlLm9yZ5vuPBoAAAJdSURBVFiF7ZfLaxNRFMa/c+8MbZO0xAgmGIIxUmtsQCkobsSNO12I7v0PXAjuBDeCCN0I/gvdu3HhQlHBBwouTA1UUoulKXmYSDp59TEzx4XUpmFm0tsMTRd+u5l7uN9vvnvunRmCh+r1+km2+CWAlFedm5byP79PIHRx8tKk4VYjvCawTfvafs0BoN1qThWNYn7h3cK4EgDPI23P07Ox5pM7+zXfVqPRPFbulPO517nQngBmv3JwkwIPQXQDXDs9KAAANI1WtLpVXcx9yEU8AWY/WU95nRvL1tVbfhgLKXcgGq1oZe3XajabPdJdo3VfMOg2AAL7YQ8kUyewIiQs0wQAbG5sjHbqnUUARx0BAMi/IP4oEAxganpnFcuFEggU7q7x3AUHoaED9C6Bp5gZlmUpGQgSENL9OR0B2KUJCssFFAslJQAShPMXzkHX9b0DuCmRTCCRTCgB9JPzSeirhbeUEjDqBgyjoWQgiBCLxyCEcx8494DLZLZtwzbVmpAFeUaqlEA4EkY4Eu5fqKBDeg64bsNVVEoVJQMCITOTga47WznfJefJ4onjiMWjygBSk67jSgcRCYImlNqmr4beA0M/iP4ncDgT+BfBAUThmQDbpv+OPZ+8ngBa+xWEWfbFt9PqgJmh6/r7XR5OxduIkpcw9uMsWE4MZM7QMKoFq2uBF2dS6VO1vgArWzPIjDwHSUCOA2DXf0sFit9z6XS61nu7F8AEgLfrD/CtfQUhWR3YNzZS+ngzdPc+ps03TuO7Xjuzn61HzHQPDL1pAvaAu4AZJYvo+uPL9MWt5g/5NsVsHsMO8wAAAABJRU5ErkJggg==';
let current_root = '';
let current_file = '';
let current_parent = '';

function search() {
    doAction('search', { text: $('#keyword').val() });
}

<<<<<<< HEAD
=======
function update() {
    doAction('update', { text: "dev" });
    $('#update').attr("disabled", true);
}

>>>>>>> 674553c8
function push() {
    doAction('push', { text: $('#push_url').val() });
}

function api() {
    doAction('api', { text: $('#api_url').val() });
}

function doAction(action, kv) {
    kv['do'] = action;
    $.post('/action', kv, function (data) {
        console.log(data);
    });
    return false;
}

function tpl_top(path) {
    return `<a class="weui-cell  weui-cell_access" href="javascript:void(0)" onclick="listFile('` + path + `')">
    <div class="weui-cell__hd"><img src="`+ ic_dir + `" alt="" style="width: 32px; margin-right: 16px; display: block;"></div>
    <span class="weui-cell__bd">
        <span>..</span>
    </span>
    <span class="weui-cell__ft">
    </span>
    </a>`;
}

function tpl_dir(name, time, path) {
    return `<a class="weui-cell  weui-cell_access" href="#" onclick="listFile('` + path + `')">
    <div class="weui-cell__hd"><img src="`+ ic_dir + `" alt="" style="width: 32px; margin-right: 16px; display: block;"></div>
    <span class="weui-cell__bd">
    <span>`+ name + `</span>
        <div class="weui-cell__desc">`+ time + `</div>
    </span>
    <span class="weui-cell__ft">
    </span>
    </a>`;
}

function tpl_file(name, time, path, canDel) {
    return `<a class="weui-cell  weui-cell_access" href="javascript:void(0)" onclick="selectFile('` + path + `', ` + canDel + `)">
    <div class="weui-cell__hd"><img src="`+ ic_file + `" alt="" style="width: 32px; margin-right: 16px; display: block;"></div>
    <span class="weui-cell__bd">
        <span>`+ name + `</span>
        <div class="weui-cell__desc">`+ time + `</div>
    </span>
    </a>`;
}

function clear_list() {
    $('#file_list').html('');
}

function add_file(node) {
    $('#file_list').append(node);
}

function selectFile(path, canDel) {
    current_file = path;
    if (canDel) $("#delFileBtn").show();
    else $("#delFileBtn").hide();
    $("#fileUrl")[0].value = "file://" + current_file;
    $("#fileInfoDialog").show();
}

function fileToApi() {
    doAction('api', { text: "file://" + current_file });
    hideFileInfo();
}

function hideFileInfo() {
    $("#fileInfoDialog").hide();
}

function listFile(path) {
    $('#loadingToast').show();
    $.get('/file/' + path, function (res) {
        let info = JSON.parse(res);
        let parent = info.parent;
        let canDel = info.parent != '.';
        current_root = path;
        current_parent = parent;
        let array = info.files;
        if (path === '' && array.length == 0) {
            warnToast('可能沒有存儲權限');
        }
        clear_list();
        if (parent !== '.') {
            add_file(tpl_top(parent));
        }
        if (canDel) {
            $('#delCurFolder').show();
        } else {
            $('#delCurFolder').hide();
        }
        array.forEach(node => {
            if (node.dir === 1) {
                add_file(tpl_dir(node.name, node.time, node.path));
            } else {
                add_file(tpl_file(node.name, node.time, node.path, canDel));
            }
        });
        $('#loadingToast').hide();
    })
}


function uploadFile() {
    $('#file_uploader').click();
}

function uploadTip() {
    let files = $('#file_uploader')[0].files;
    if (files.length <= 0) return false;
    let tip = '';
    for (var i = 0; i < files.length; i++) {
        tip += (files[i].name) + ',';
    }
    tip = tip.substring(0, tip.length - 1);
    $('#uploadTipContent').html(tip);
    $('#uploadTip').show();
}

function doUpload(yes) {
    $('#uploadTip').hide();
    if (yes == 1) {
        let files = $('#file_uploader')[0].files;
        if (files.length <= 0) return false;
        var formData = new FormData();
        formData.append('path', current_root);
        for (i = 0; i < files.length; i++) {
            formData.append("files-" + i, files[i]);
        }
        $('#loadingToast').show();
        $.ajax({
            url: '/upload',
            type: 'post',
            data: formData,
            processData: false,
            contentType: false,
            complete: function () {
                $('#loadingToast').hide();
                listFile(current_root);
            }
        });
    }
}

function newFolder() {
    $('#newFolder').show();
}

function doNewFolder(yes) {
    $('#newFolder').hide();
    if (yes == 1) {
        let name = $('#newFolderContent')[0].value.trim();
        if (name.length <= 0) return false;
        $('#loadingToast').show();
        $.post('/newFolder', { path: current_root, name: '' + name }, function (data) {
            $('#loadingToast').hide();
            listFile(current_root);
        });
    }
}

function delFolder() {
    $('#delFolderContent').html('是否刪除 ' + current_root);
    $('#delFolder').show();
}

function doDelFolder(yes) {
    $('#delFolder').hide();
    if (yes == 1) {
        $('#loadingToast').show();
        $.post('/delFolder', { path: current_root }, function (data) {
            $('#loadingToast').hide();
            listFile(current_parent);
        });
    }
}

function delFile() {
    hideFileInfo();
    $('#delFileContent').html('是否刪除 ' + current_file);
    $('#delFile').show();
}

function doDelFile(yes) {
    $('#delFile').hide();
    if (yes == 1) {
        $('#loadingToast').show();
        $.post('/delFile', { path: current_file }, function (data) {
            $('#loadingToast').hide();
            listFile(current_root);
        });
    }
}

function warnToast(msg) {
    $('#warnToastContent').html(msg);
    $('#warnToast').show();
    setTimeout(() => {
        $('#warnToast').hide();
    }, 1000);
}

function showPanel(id) {
    let tab = $('#tab' + id)[0];
    $(tab).attr('aria-selected', 'true').addClass('weui-bar__item_on');
    $(tab).siblings('.weui-bar__item_on').removeClass('weui-bar__item_on').attr('aria-selected', 'false');
    if (id === 3) listFile('')
    var panelId = '#' + $(tab).attr('aria-controls');
    $(panelId).css('display', 'block');
    $(panelId).siblings('.weui-tab__panel').css('display', 'none');
}

$(function () {
    $('.weui-tabbar__item').on('click', function () {
        showPanel(parseInt($(this).attr('id').substr(3)));
    });
});<|MERGE_RESOLUTION|>--- conflicted
+++ resolved
@@ -8,14 +8,11 @@
     doAction('search', { text: $('#keyword').val() });
 }
 
-<<<<<<< HEAD
-=======
 function update() {
     doAction('update', { text: "dev" });
     $('#update').attr("disabled", true);
 }
 
->>>>>>> 674553c8
 function push() {
     doAction('push', { text: $('#push_url').val() });
 }
