package com.fongmi.android.tv;

import android.app.Activity;
<<<<<<< HEAD
=======
import android.app.Application;
>>>>>>> c90d27ef
import android.content.Context;
import android.os.Bundle;
import android.os.Handler;
import android.os.Looper;

import androidx.annotation.NonNull;
import androidx.annotation.Nullable;
import androidx.core.os.HandlerCompat;
import androidx.multidex.MultiDex;
import androidx.multidex.MultiDexApplication;

import com.fongmi.android.tv.ui.activity.CrashActivity;
import com.fongmi.android.tv.utils.Notify;
import com.github.catvod.Init;
import com.github.catvod.bean.Doh;
import com.github.catvod.net.OkHttp;
import com.google.gson.Gson;
import com.orhanobut.logger.AndroidLogAdapter;
import com.orhanobut.logger.Logger;

import java.util.concurrent.ExecutorService;
import java.util.concurrent.Executors;

import cat.ereza.customactivityoncrash.config.CaocConfig;

public class App extends MultiDexApplication {

    private final ExecutorService executor;
    private final Handler handler;
    private static App instance;
    private Activity activity;
    private final Gson gson;

    public App() {
        instance = this;
        executor = Executors.newFixedThreadPool(Constant.THREAD_POOL);
        handler = HandlerCompat.createAsync(Looper.getMainLooper());
        gson = new Gson();
    }

    public static App get() {
        return instance;
    }

    public static Gson gson() {
        return get().gson;
    }

    public static Activity activity() {
        return get().activity;
    }

    public static void execute(Runnable runnable) {
        get().executor.execute(runnable);
    }

    public static void post(Runnable runnable) {
        get().handler.post(runnable);
    }

    public static void post(Runnable runnable, long delayMillis) {
        get().handler.removeCallbacks(runnable);
        if (delayMillis >= 0) get().handler.postDelayed(runnable, delayMillis);
    }

    public static void removeCallbacks(Runnable runnable) {
        get().handler.removeCallbacks(runnable);
    }

    public static void removeCallbacks(Runnable... runnable) {
        for (Runnable r : runnable) get().handler.removeCallbacks(r);
    }

    private void setActivity(Activity activity) {
        this.activity = activity;
    }

    @Override
    protected void attachBaseContext(Context base) {
        super.attachBaseContext(base);
<<<<<<< HEAD
        MultiDex.install(this);
    }

=======
        Init.set(base);
    }

    @Override
>>>>>>> c90d27ef
    public void onCreate() {
        super.onCreate();
        Notify.createChannel();
        Logger.addLogAdapter(new AndroidLogAdapter());
        OkHttp.get().setDoh(Doh.objectFrom(Setting.getDoh()));
        CaocConfig.Builder.create().backgroundMode(CaocConfig.BACKGROUND_MODE_SILENT).errorActivity(CrashActivity.class).apply();
        registerActivityLifecycleCallbacks(new ActivityLifecycleCallbacks() {
            @Override
            public void onActivityCreated(@NonNull Activity activity, @Nullable Bundle savedInstanceState) {
                if (activity != activity()) setActivity(activity);
            }

            @Override
            public void onActivityStarted(@NonNull Activity activity) {
                if (activity != activity()) setActivity(activity);
            }

            @Override
            public void onActivityResumed(@NonNull Activity activity) {
                if (activity != activity()) setActivity(activity);
            }

            @Override
            public void onActivityPaused(@NonNull Activity activity) {
                if (activity == activity()) setActivity(null);
            }

            @Override
            public void onActivityStopped(@NonNull Activity activity) {
                if (activity == activity()) setActivity(null);
            }

            @Override
            public void onActivityDestroyed(@NonNull Activity activity) {
                if (activity == activity()) setActivity(null);
            }

            @Override
            public void onActivitySaveInstanceState(@NonNull Activity activity, @NonNull Bundle outState) {
            }
        });
    }
}<|MERGE_RESOLUTION|>--- conflicted
+++ resolved
@@ -1,10 +1,6 @@
 package com.fongmi.android.tv;
 
 import android.app.Activity;
-<<<<<<< HEAD
-=======
-import android.app.Application;
->>>>>>> c90d27ef
 import android.content.Context;
 import android.os.Bundle;
 import android.os.Handler;
@@ -85,16 +81,11 @@
     @Override
     protected void attachBaseContext(Context base) {
         super.attachBaseContext(base);
-<<<<<<< HEAD
         MultiDex.install(this);
-    }
-
-=======
-        Init.set(base);
+		Init.set(base);
     }
 
     @Override
->>>>>>> c90d27ef
     public void onCreate() {
         super.onCreate();
         Notify.createChannel();
