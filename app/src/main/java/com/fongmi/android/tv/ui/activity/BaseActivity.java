package com.fongmi.android.tv.ui.activity;

import android.app.Activity;
import android.content.res.Resources;
import android.graphics.drawable.Drawable;
import android.os.Bundle;

import androidx.appcompat.app.AppCompatActivity;
import androidx.viewbinding.ViewBinding;

import com.fongmi.android.tv.Config;
import com.fongmi.android.tv.R;
import com.fongmi.android.tv.api.WallConfig;
import com.fongmi.android.tv.event.RefreshEvent;
import com.fongmi.android.tv.utils.FileUtil;
import com.fongmi.android.tv.utils.Prefers;
import com.fongmi.android.tv.utils.ResUtil;

import org.greenrobot.eventbus.EventBus;
import org.greenrobot.eventbus.Subscribe;
import org.greenrobot.eventbus.ThreadMode;

import java.io.File;

import me.jessyan.autosize.AutoSizeCompat;
import me.jessyan.autosize.AutoSizeConfig;

public abstract class BaseActivity extends AppCompatActivity {

    protected abstract ViewBinding getBinding();

    @Override
    protected void onCreate(Bundle savedInstanceState) {
        super.onCreate(savedInstanceState);
        setContentView(getBinding().getRoot());
        EventBus.getDefault().register(this);
        setWall();
        initView();
        initEvent();
    }

    protected Activity getActivity() {
        return this;
    }

    protected void initView() {
    }

    protected void initEvent() {
    }

    private void setWall() {
        try {
            File file = FileUtil.getWall(Prefers.getWall());
            if (file.exists() && file.length() > 0) getWindow().setBackgroundDrawable(WallConfig.drawable(Drawable.createFromPath(file.getPath())));
            else getWindow().setBackgroundDrawableResource(ResUtil.getDrawable(file.getName()));
        } catch (Exception e) {
            getWindow().setBackgroundDrawableResource(R.drawable.wallpaper_1);
        }
    }

    private void hackResources() {
        try {
            AutoSizeCompat.autoConvertDensityOfGlobal(super.getResources());
        } catch (Exception ignored) {
        }
    }

    private void setAutoSizeConfig(Configuration newConfig) {
        if (newConfig.orientation == Configuration.ORIENTATION_PORTRAIT) {
            AutoSizeConfig.getInstance().setDesignWidthInDp(Config.getAutoSizeWidth());
            AutoSizeConfig.getInstance().setDesignHeightInDp(Config.getAutoSizeHeight());
        } else if (newConfig.orientation == Configuration.ORIENTATION_LANDSCAPE) {
            AutoSizeConfig.getInstance().setDesignWidthInDp(Config.getAutoSizeHeight());
            AutoSizeConfig.getInstance().setDesignHeightInDp(Config.getAutoSizeWidth());
        }
    }

    @Subscribe(threadMode = ThreadMode.MAIN)
    public void onRefreshEvent(RefreshEvent event) {
        if (event.getType() != RefreshEvent.Type.WALL) return;
        WallConfig.get().setDrawable(null);
        setWall();
    }

    @Override
    public Resources getResources() {
        hackResources();
        return super.getResources();
    }

    @Override
<<<<<<< HEAD
=======
    public void onConfigurationChanged(@NonNull Configuration newConfig) {
        setAutoSizeConfig(newConfig);
        super.onConfigurationChanged(newConfig);
        Utils.hideSystemUI(this);
    }

    @Override
    public void onWindowFocusChanged(boolean hasFocus) {
        super.onWindowFocusChanged(hasFocus);
        if (hasFocus) Utils.hideSystemUI(this);
    }

    @Override
>>>>>>> acace72c
    protected void onDestroy() {
        super.onDestroy();
        EventBus.getDefault().unregister(this);
    }
}<|MERGE_RESOLUTION|>--- conflicted
+++ resolved
@@ -90,22 +90,11 @@
     }
 
     @Override
-<<<<<<< HEAD
-=======
     public void onConfigurationChanged(@NonNull Configuration newConfig) {
         setAutoSizeConfig(newConfig);
         super.onConfigurationChanged(newConfig);
-        Utils.hideSystemUI(this);
     }
 
-    @Override
-    public void onWindowFocusChanged(boolean hasFocus) {
-        super.onWindowFocusChanged(hasFocus);
-        if (hasFocus) Utils.hideSystemUI(this);
-    }
-
-    @Override
->>>>>>> acace72c
     protected void onDestroy() {
         super.onDestroy();
         EventBus.getDefault().unregister(this);
