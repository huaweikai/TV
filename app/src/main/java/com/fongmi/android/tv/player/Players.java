--- conflicted
+++ resolved
@@ -112,13 +112,10 @@
         return isExo() ? exoPlayer.isPlaying() : ijkPlayer.isPlaying();
     }
 
-<<<<<<< HEAD
-=======
     public boolean isRelease() {
         return exoPlayer == null || ijkPlayer == null;
     }
 
->>>>>>> debc68d9
     private int getVideoWidth() {
         return isExo() ? exoPlayer.getVideoSize().width : ijkPlayer.getVideoWidth();
     }
