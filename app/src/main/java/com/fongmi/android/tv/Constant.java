package com.fongmi.android.tv;

public class Constant {
    //快進時間單位
    public static final int INTERVAL_SEEK = 10 * 1000;
    //控件隱藏時間
    public static final int INTERVAL_HIDE = 5 * 1000;
    //網路偵測間隔
    public static final int INTERVAL_TRAFFIC = 500;
    //點播爬蟲時間
    public static final int TIMEOUT_VOD = 30 * 1000;
    //直播爬蟲時間
    public static final int TIMEOUT_LIVE = 30 * 1000;
    //播放超時時間
    public static final int TIMEOUT_PLAY = 30 * 1000;
    //解析預設時間
    public static final int TIMEOUT_PARSE_DEF = 30 * 1000;
    //嗅探超時時間
<<<<<<< HEAD
    public static final int TIMEOUT_PARSE_WEB = 30 * 1000;
    //網路超時時間
    public static final int TIMEOUT_HTTP = 30 * 1000;
=======
    public static final int TIMEOUT_PARSE_WEB = 15 * 1000;
    //直播解析時間
    public static final int TIMEOUT_PARSE_LIVE = 10 * 1000;
>>>>>>> e619ed99
    //代理超時時間
    public static final int TIMEOUT_GITHUB = 5 * 1000;
    //同步超時時間
    public static final int TIMEOUT_SYNC = 2 * 1000;
    //搜尋線程數量
    public static final int THREAD_POOL = 5;
}<|MERGE_RESOLUTION|>--- conflicted
+++ resolved
@@ -12,19 +12,13 @@
     //直播爬蟲時間
     public static final int TIMEOUT_LIVE = 30 * 1000;
     //播放超時時間
-    public static final int TIMEOUT_PLAY = 30 * 1000;
+    public static final int TIMEOUT_PLAY = 15 * 1000;
     //解析預設時間
-    public static final int TIMEOUT_PARSE_DEF = 30 * 1000;
+    public static final int TIMEOUT_PARSE_DEF = 15 * 1000;
     //嗅探超時時間
-<<<<<<< HEAD
-    public static final int TIMEOUT_PARSE_WEB = 30 * 1000;
-    //網路超時時間
-    public static final int TIMEOUT_HTTP = 30 * 1000;
-=======
     public static final int TIMEOUT_PARSE_WEB = 15 * 1000;
     //直播解析時間
     public static final int TIMEOUT_PARSE_LIVE = 10 * 1000;
->>>>>>> e619ed99
     //代理超時時間
     public static final int TIMEOUT_GITHUB = 5 * 1000;
     //同步超時時間
