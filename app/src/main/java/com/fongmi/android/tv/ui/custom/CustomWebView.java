--- conflicted
+++ resolved
@@ -2,12 +2,13 @@
 
 import android.annotation.SuppressLint;
 import android.content.Context;
-import android.net.Uri;
 import android.net.http.SslError;
 import android.text.TextUtils;
 import android.webkit.CookieManager;
 import android.webkit.SslErrorHandler;
+import android.webkit.WebResourceRequest;
 import android.webkit.WebResourceResponse;
+import android.webkit.WebSettings;
 import android.webkit.WebView;
 import android.webkit.WebViewClient;
 
@@ -23,17 +24,16 @@
 import com.github.catvod.crawler.Spider;
 
 import java.io.ByteArrayInputStream;
+import java.util.Arrays;
 import java.util.HashMap;
+import java.util.List;
 import java.util.Map;
 
 public class CustomWebView extends WebView {
 
     private WebResourceResponse empty;
-<<<<<<< HEAD
-=======
     private ParseCallback callback;
     private List<String> keys;
->>>>>>> 43828221
     private Runnable timer;
     private String from;
     private String key;
@@ -50,6 +50,7 @@
     @SuppressLint("SetJavaScriptEnabled")
     public void initSettings() {
         this.timer = () -> stop(true);
+        this.keys = Arrays.asList("user-agent", "referer", "origin");
         this.empty = new WebResourceResponse("text/plain", "utf-8", new ByteArrayInputStream("".getBytes()));
         getSettings().setUseWideViewPort(true);
         getSettings().setDatabaseEnabled(true);
@@ -57,6 +58,7 @@
         getSettings().setJavaScriptEnabled(true);
         getSettings().setLoadWithOverviewMode(true);
         getSettings().setJavaScriptCanOpenWindowsAutomatically(false);
+        getSettings().setMixedContentMode(WebSettings.MIXED_CONTENT_ALWAYS_ALLOW);
         setWebViewClient(webViewClient());
     }
 
@@ -83,10 +85,13 @@
         return new WebViewClient() {
             @Nullable
             @Override
-            public WebResourceResponse shouldInterceptRequest(WebView view, String url) {
-                if (isAds(url)) return empty;
-                if (isVideoFormat(url)) post(url);
-                return super.shouldInterceptRequest(view, url);
+            public WebResourceResponse shouldInterceptRequest(WebView view, WebResourceRequest request) {
+                String url = request.getUrl().toString();
+                String host = request.getUrl().getHost();
+                if (ApiConfig.get().getAds().contains(host)) return empty;
+                Map<String, String> headers = request.getRequestHeaders();
+                if (isVideoFormat(url, headers)) post(headers, url);
+                return super.shouldInterceptRequest(view, request);
             }
 
             @Override
@@ -102,35 +107,23 @@
         };
     }
 
-    private boolean isAds(String url) {
-        try {
-            return ApiConfig.get().getAds().contains(Uri.parse(url).getHost());
-        } catch (Exception e) {
-            return false;
-        }
-    }
-
-    private boolean isVideoFormat(String url) {
+    private boolean isVideoFormat(String url, Map<String, String> headers) {
         try {
             Site site = ApiConfig.get().getSite(key);
             Spider spider = ApiConfig.get().getCSP(site);
             if (spider.manualVideoCheck()) return spider.isVideoFormat(url);
-            return Utils.isVideoFormat(url);
+            return Utils.isVideoFormat(url, headers);
         } catch (Exception ignored) {
-            return Utils.isVideoFormat(url);
+            return Utils.isVideoFormat(url, headers);
         }
     }
 
-    private void post(String url) {
+    private void post(Map<String, String> headers, String url) {
         Map<String, String> news = new HashMap<>();
         String cookie = CookieManager.getInstance().getCookie(url);
         if (!TextUtils.isEmpty(cookie)) news.put("cookie", cookie);
-<<<<<<< HEAD
-        App.post(() -> onSuccess(news, url));
-=======
         for (String key : headers.keySet()) if (keys.contains(key.toLowerCase())) news.put(key, headers.get(key));
         onParseSuccess(news, url);
->>>>>>> 43828221
     }
 
     public void stop(boolean error) {
