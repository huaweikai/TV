package com.fongmi.android.tv.ui.custom;

import android.annotation.SuppressLint;
import android.content.Context;
import android.net.http.SslError;
import android.webkit.ValueCallback;

import androidx.annotation.NonNull;

import com.fongmi.android.tv.App;
import com.fongmi.android.tv.api.ApiConfig;
import com.fongmi.android.tv.bean.Site;
import com.fongmi.android.tv.player.ParseTask;
import com.fongmi.android.tv.utils.Utils;
import com.github.catvod.crawler.Spider;

import org.xwalk.core.XWalkResourceClient;
import org.xwalk.core.XWalkView;
import org.xwalk.core.XWalkWebResourceRequest;
import org.xwalk.core.XWalkWebResourceResponse;

import java.io.ByteArrayInputStream;
import java.util.Arrays;
import java.util.HashMap;
import java.util.List;
import java.util.Map;

public class CustomWebView extends XWalkView {

    private ParseTask.Callback callback;
    private List<String> keys;
    private String key;
    private String ads;

    public static CustomWebView create(@NonNull Context context) {
        return new CustomWebView(context);
    }

    public CustomWebView(@NonNull Context context) {
        super(context);
        initSettings();
    }

    @SuppressLint("SetJavaScriptEnabled")
    public void initSettings() {
        this.ads = ApiConfig.get().getAds();
        this.keys = Arrays.asList("user-agent", "referer", "origin");
        setResourceClient(webViewClient());
        getSettings().setAllowFileAccess(true);
        getSettings().setUseWideViewPort(true);
        getSettings().setDatabaseEnabled(true);
        getSettings().setDomStorageEnabled(true);
        getSettings().setJavaScriptEnabled(true);
        getSettings().setAllowContentAccess(true);
        getSettings().setLoadWithOverviewMode(true);
        getSettings().setAllowFileAccessFromFileURLs(true);
        getSettings().setAllowUniversalAccessFromFileURLs(true);
        getSettings().setJavaScriptCanOpenWindowsAutomatically(false);
    }

    private void setUserAgent(Map<String, String> headers) {
        for (String key : headers.keySet()) {
            if (key.equalsIgnoreCase("user-agent")) {
                getSettings().setUserAgentString(headers.get(key));
                break;
            }
        }
    }

    public CustomWebView start(String key, String url, Map<String, String> headers, ParseTask.Callback callback) {
        this.callback = callback;
        setUserAgent(headers);
        loadUrl(url, headers);
        this.key = key;
        return this;
    }

    private XWalkResourceClient webViewClient() {
        return new XWalkResourceClient(this) {
            @Override
            public XWalkWebResourceResponse shouldInterceptLoadRequest(XWalkView view, XWalkWebResourceRequest request) {
                String url = request.getUrl().toString();
                String host = request.getUrl().getHost();
<<<<<<< HEAD
                if (ads.contains(host)) return createXWalkWebResourceResponse("text/plain", "utf-8", new ByteArrayInputStream("".getBytes()));
                App.post(mTimer, 15 * 1000);
=======
                if (ads.contains(host)) return empty;
>>>>>>> 0202e40c
                Map<String, String> headers = request.getRequestHeaders();
                if (isVideoFormat(url, headers)) post(headers, url);
                return super.shouldInterceptLoadRequest(view, request);
            }

            @Override
<<<<<<< HEAD
            public void onReceivedSslError(XWalkView view, ValueCallback<Boolean> callback, SslError error) {
                callback.onReceiveValue(true);
=======
            @SuppressLint("WebViewClientOnReceivedSslError")
            public void onReceivedSslError(WebView view, SslErrorHandler handler, SslError error) {
                handler.proceed();
>>>>>>> 0202e40c
            }

            @Override
            public boolean shouldOverrideUrlLoading(XWalkView view, String url) {
                return false;
            }
        };
    }

    private boolean isVideoFormat(String url, Map<String, String> headers) {
        Site site = ApiConfig.get().getSite(key);
        Spider spider = ApiConfig.get().getCSP(site);
        if (spider.manualVideoCheck()) return spider.isVideoFormat(url);
        return Utils.isVideoFormat(url, headers);
    }

<<<<<<< HEAD
    private final Runnable mTimer = new Runnable() {
        @Override
        public void run() {
            if (retry > 3) return;
            if (retry++ == 3) stop(true);
            else reload(RELOAD_NORMAL);
        }
    };

=======
>>>>>>> 0202e40c
    private void post(Map<String, String> headers, String url) {
        Map<String, String> news = new HashMap<>();
        for (String key : headers.keySet()) if (keys.contains(key.toLowerCase())) news.put(key, headers.get(key));
        App.post(() -> onSuccess(news, url));
    }

    public void stop() {
        stopLoading();
        loadUrl("about:blank");
        callback = null;
    }

    private void onSuccess(Map<String, String> news, String url) {
        if (callback != null) callback.onParseSuccess(news, url, "");
        callback = null;
        stop();
    }
}<|MERGE_RESOLUTION|>--- conflicted
+++ resolved
@@ -3,9 +3,17 @@
 import android.annotation.SuppressLint;
 import android.content.Context;
 import android.net.http.SslError;
-import android.webkit.ValueCallback;
+import android.text.TextUtils;
+import android.webkit.CookieManager;
+import android.webkit.SslErrorHandler;
+import android.webkit.WebResourceRequest;
+import android.webkit.WebResourceResponse;
+import android.webkit.WebSettings;
+import android.webkit.WebView;
+import android.webkit.WebViewClient;
 
 import androidx.annotation.NonNull;
+import androidx.annotation.Nullable;
 
 import com.fongmi.android.tv.App;
 import com.fongmi.android.tv.api.ApiConfig;
@@ -14,20 +22,16 @@
 import com.fongmi.android.tv.utils.Utils;
 import com.github.catvod.crawler.Spider;
 
-import org.xwalk.core.XWalkResourceClient;
-import org.xwalk.core.XWalkView;
-import org.xwalk.core.XWalkWebResourceRequest;
-import org.xwalk.core.XWalkWebResourceResponse;
-
 import java.io.ByteArrayInputStream;
 import java.util.Arrays;
 import java.util.HashMap;
 import java.util.List;
 import java.util.Map;
 
-public class CustomWebView extends XWalkView {
+public class CustomWebView extends WebView {
 
     private ParseTask.Callback callback;
+    private WebResourceResponse empty;
     private List<String> keys;
     private String key;
     private String ads;
@@ -45,17 +49,15 @@
     public void initSettings() {
         this.ads = ApiConfig.get().getAds();
         this.keys = Arrays.asList("user-agent", "referer", "origin");
-        setResourceClient(webViewClient());
-        getSettings().setAllowFileAccess(true);
+        this.empty = new WebResourceResponse("text/plain", "utf-8", new ByteArrayInputStream("".getBytes()));
         getSettings().setUseWideViewPort(true);
         getSettings().setDatabaseEnabled(true);
         getSettings().setDomStorageEnabled(true);
         getSettings().setJavaScriptEnabled(true);
-        getSettings().setAllowContentAccess(true);
         getSettings().setLoadWithOverviewMode(true);
-        getSettings().setAllowFileAccessFromFileURLs(true);
-        getSettings().setAllowUniversalAccessFromFileURLs(true);
         getSettings().setJavaScriptCanOpenWindowsAutomatically(false);
+        getSettings().setMixedContentMode(WebSettings.MIXED_CONTENT_ALWAYS_ALLOW);
+        setWebViewClient(webViewClient());
     }
 
     private void setUserAgent(Map<String, String> headers) {
@@ -75,36 +77,27 @@
         return this;
     }
 
-    private XWalkResourceClient webViewClient() {
-        return new XWalkResourceClient(this) {
+    private WebViewClient webViewClient() {
+        return new WebViewClient() {
+            @Nullable
             @Override
-            public XWalkWebResourceResponse shouldInterceptLoadRequest(XWalkView view, XWalkWebResourceRequest request) {
+            public WebResourceResponse shouldInterceptRequest(WebView view, WebResourceRequest request) {
                 String url = request.getUrl().toString();
                 String host = request.getUrl().getHost();
-<<<<<<< HEAD
-                if (ads.contains(host)) return createXWalkWebResourceResponse("text/plain", "utf-8", new ByteArrayInputStream("".getBytes()));
-                App.post(mTimer, 15 * 1000);
-=======
                 if (ads.contains(host)) return empty;
->>>>>>> 0202e40c
                 Map<String, String> headers = request.getRequestHeaders();
                 if (isVideoFormat(url, headers)) post(headers, url);
-                return super.shouldInterceptLoadRequest(view, request);
+                return super.shouldInterceptRequest(view, request);
             }
 
             @Override
-<<<<<<< HEAD
-            public void onReceivedSslError(XWalkView view, ValueCallback<Boolean> callback, SslError error) {
-                callback.onReceiveValue(true);
-=======
             @SuppressLint("WebViewClientOnReceivedSslError")
             public void onReceivedSslError(WebView view, SslErrorHandler handler, SslError error) {
                 handler.proceed();
->>>>>>> 0202e40c
             }
 
             @Override
-            public boolean shouldOverrideUrlLoading(XWalkView view, String url) {
+            public boolean shouldOverrideUrlLoading(WebView view, String url) {
                 return false;
             }
         };
@@ -117,20 +110,10 @@
         return Utils.isVideoFormat(url, headers);
     }
 
-<<<<<<< HEAD
-    private final Runnable mTimer = new Runnable() {
-        @Override
-        public void run() {
-            if (retry > 3) return;
-            if (retry++ == 3) stop(true);
-            else reload(RELOAD_NORMAL);
-        }
-    };
-
-=======
->>>>>>> 0202e40c
     private void post(Map<String, String> headers, String url) {
         Map<String, String> news = new HashMap<>();
+        String cookie = CookieManager.getInstance().getCookie(url);
+        if (!TextUtils.isEmpty(cookie)) news.put("cookie", cookie);
         for (String key : headers.keySet()) if (keys.contains(key.toLowerCase())) news.put(key, headers.get(key));
         App.post(() -> onSuccess(news, url));
     }
