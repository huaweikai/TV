--- conflicted
+++ resolved
@@ -68,11 +68,6 @@
             if (db.exists()) Path.copy(db, new File(Path.tv(), db.getName()));
             if (wal.exists()) Path.copy(wal, new File(Path.tv(), wal.getName()));
             if (shm.exists()) Path.copy(shm, new File(Path.tv(), shm.getName()));
-<<<<<<< HEAD
-            Path.newFile(getBackupKey());
-=======
-            Prefers.backup(new File(Path.tv(), NAME + "-pref"));
->>>>>>> 8f9ce801
             App.post(callback::success);
         });
     }
