--- conflicted
+++ resolved
@@ -15,11 +15,7 @@
 import java.util.Collections;
 import java.util.List;
 
-<<<<<<< HEAD
-@Entity(ignoredColumns = {"type", "api", "playUrl", "switchable", "ext", "jar", "categories"})
-=======
-@Entity(ignoredColumns = {"type", "api", "playUrl", "playerType", "ext", "jar", "categories"})
->>>>>>> 5fa1b41d
+@Entity(ignoredColumns = {"type", "api", "playUrl", "ext", "jar", "categories"})
 public class Site {
 
     @NonNull
