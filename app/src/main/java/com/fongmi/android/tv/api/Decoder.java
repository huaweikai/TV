--- conflicted
+++ resolved
@@ -68,11 +68,7 @@
         SecretKeySpec spec = new SecretKeySpec(padEnd(key).getBytes(), "AES");
         Cipher cipher = Cipher.getInstance("AES/ECB/PKCS5Padding");
         cipher.init(Cipher.DECRYPT_MODE, spec);
-<<<<<<< HEAD
-        return new String(cipher.doFinal(decodeHex(data)), "UTF-8");
-=======
-        return new String(cipher.doFinal(Util.hex2byte(data)), StandardCharsets.UTF_8);
->>>>>>> 35326aac
+        return new String(cipher.doFinal(Util.hex2byte(data)), "UTF-8");
     }
 
     private static String cbc(String data) throws Exception {
@@ -84,13 +80,9 @@
         Cipher cipher = Cipher.getInstance("AES/CBC/PKCS5Padding");
         cipher.init(Cipher.DECRYPT_MODE, keySpec, ivSpec);
         data = data.substring(data.indexOf("2324") + 4, data.length() - 26);
-<<<<<<< HEAD
         byte[] decryptData = cipher.doFinal(decodeHex(data));
+        byte[] decryptData = cipher.doFinal(Util.hex2byte(data));
         return new String(decryptData, "UTF-8");
-=======
-        byte[] decryptData = cipher.doFinal(Util.hex2byte(data));
-        return new String(decryptData, StandardCharsets.UTF_8);
->>>>>>> 35326aac
     }
 
     private static String base64(String data) {
