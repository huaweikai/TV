--- conflicted
+++ resolved
@@ -9,7 +9,7 @@
 import com.github.catvod.utils.Util;
 
 import java.io.File;
-import java.io.UnsupportedEncodingException;
+import java.nio.charset.StandardCharsets;
 import java.util.regex.Matcher;
 import java.util.regex.Pattern;
 
@@ -67,26 +67,10 @@
         SecretKeySpec spec = new SecretKeySpec(padEnd(key).getBytes(), "AES");
         Cipher cipher = Cipher.getInstance("AES/ECB/PKCS5Padding");
         cipher.init(Cipher.DECRYPT_MODE, spec);
-        return new String(cipher.doFinal(decodeHex(data)), "UTF-8");
+        return new String(cipher.doFinal(decodeHex(data)), StandardCharsets.UTF_8);
     }
 
     private static String cbc(String data) throws Exception {
-<<<<<<< HEAD
-        int indexKey = data.indexOf("2324") + 4;
-        String key = new String(decodeHex(data.substring(0, indexKey)), "UTF-8");
-        key = key.replace("$#", "").replace("#$", "");
-        int indexIv = data.length() - 26;
-        String iv = data.substring(indexIv).trim();
-        iv = new String(decodeHex(iv), "UTF-8");
-        SecretKeySpec keySpec = new SecretKeySpec(padEnd(key), "AES");
-        IvParameterSpec ivSpec = new IvParameterSpec(padEnd(iv));
-        Cipher cipher = Cipher.getInstance("AES/CBC/PKCS5Padding");
-        cipher.init(Cipher.DECRYPT_MODE, keySpec, ivSpec);
-        data = data.substring(indexKey, indexIv).trim();
-        byte[] encryptDataBytes = decodeHex(data);
-        byte[] decryptData = cipher.doFinal(encryptDataBytes);
-        return new String(decryptData, "UTF-8");
-=======
         String decode = new String(decodeHex(data)).toLowerCase();
         String key = padEnd(decode.substring(decode.indexOf("$#") + 2, decode.indexOf("#$")));
         String iv = padEnd(decode.substring(decode.length() - 13));
@@ -97,7 +81,6 @@
         data = data.substring(data.indexOf("2324") + 4, data.length() - 26);
         byte[] decryptData = cipher.doFinal(decodeHex(data));
         return new String(decryptData, StandardCharsets.UTF_8);
->>>>>>> 58adb8eb
     }
 
     private static String base64(String data) {
@@ -111,13 +94,8 @@
         return matcher.find() ? data.substring(data.indexOf(matcher.group()) + 10) : "";
     }
 
-<<<<<<< HEAD
-    private static byte[] padEnd(String key) throws UnsupportedEncodingException {
-        return (key + "0000000000000000".substring(key.length())).getBytes("UTF-8");
-=======
     private static String padEnd(String key) {
         return key + "0000000000000000".substring(key.length());
->>>>>>> 58adb8eb
     }
 
     private static byte[] decodeHex(String s) {
