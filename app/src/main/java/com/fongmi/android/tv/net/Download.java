--- conflicted
+++ resolved
@@ -35,11 +35,7 @@
     private void doInBackground() {
         try {
             FileUtil.clearDir(file);
-<<<<<<< HEAD
-            Response response = new OkHttpClient.Builder().build().newCall(new Request.Builder().url(url).build()).execute();
-=======
             Response response = OkHttp.newCall(url).execute();
->>>>>>> e57a63a0
             download(response.body().byteStream(), Double.parseDouble(response.header("Content-Length", "1")));
             App.post(() -> callback.success(file));
         } catch (Exception e) {
