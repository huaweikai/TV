package com.fongmi.android.tv;

import android.text.TextUtils;

import com.fongmi.android.tv.net.OkHttp;

import java.io.IOException;

import okhttp3.Request;

public class Github {

    public static final String A = "https://raw.githubusercontent.com/";
    public static final String B = "https://gh-proxy.com/";
    public static final String C = "https://ghproxy.com/";
    public static final String D = "https://raw.iqiq.io/";
    public static final String REPO = "FongMi/TV/";
    public static final String RELEASE = "release";
<<<<<<< HEAD
    public static final String KITKAT = "kitkat";
    public static final int TIME = 5;
=======
    public static final String DEV = "dev";
>>>>>>> 0202e40c

    private String proxy;

    private static class Loader {
        static volatile Github INSTANCE = new Github();
    }

    public static Github get() {
        return Loader.INSTANCE;
    }

    public Github() {
        check(A);
        check(B);
        check(C);
        check(D);
    }

    private void check(String url) {
        try {
            if (getProxy().length() > 0) return;
            int code = OkHttp.client(Constant.TIMEOUT_GITHUB).newCall(new Request.Builder().url(url).build()).execute().code();
            if (code == 200) setProxy(url);
        } catch (IOException ignored) {
        }
    }

    private void setProxy(String url) {
        this.proxy = url.equals(B) || url.equals(C) ? url + A + REPO : url + REPO;
    }

    private String getProxy() {
        return TextUtils.isEmpty(proxy) ? "" : proxy;
    }

    public String getReleasePath(String path) {
        return getProxy() + RELEASE + path;
    }

    public String getKitkatPath(String path) {
        return getProxy() + KITKAT + path;
    }
}<|MERGE_RESOLUTION|>--- conflicted
+++ resolved
@@ -16,12 +16,7 @@
     public static final String D = "https://raw.iqiq.io/";
     public static final String REPO = "FongMi/TV/";
     public static final String RELEASE = "release";
-<<<<<<< HEAD
     public static final String KITKAT = "kitkat";
-    public static final int TIME = 5;
-=======
-    public static final String DEV = "dev";
->>>>>>> 0202e40c
 
     private String proxy;
 
