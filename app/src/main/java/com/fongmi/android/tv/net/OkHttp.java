--- conflicted
+++ resolved
@@ -1,8 +1,9 @@
 package com.fongmi.android.tv.net;
+
+import android.util.ArrayMap;
 
 import com.fongmi.android.tv.Constant;
 
-import java.util.LinkedHashMap;
 import java.util.Map;
 import java.util.Objects;
 import java.util.concurrent.TimeUnit;
@@ -47,13 +48,10 @@
         return client().newCall(new Request.Builder().url(url).headers(headers).build());
     }
 
-    public static Call newCall(String url, LinkedHashMap<String, String> params) {
+    public static Call newCall(String url, ArrayMap<String, String> params) {
         return client().newCall(new Request.Builder().url(buildUrl(url, params)).build());
     }
 
-<<<<<<< HEAD
-    private static HttpUrl buildUrl(String url, LinkedHashMap<String, String> params) {
-=======
     public static Call newCall(OkHttpClient client, String url, ArrayMap<String, String> params) {
         return client.newCall(new Request.Builder().url(buildUrl(url, params)).build());
     }
@@ -63,7 +61,6 @@
     }
 
     private static HttpUrl buildUrl(String url, ArrayMap<String, String> params) {
->>>>>>> 101d1380
         HttpUrl.Builder builder = Objects.requireNonNull(HttpUrl.parse(url)).newBuilder();
         for (Map.Entry<String, String> entry : params.entrySet()) builder.addQueryParameter(entry.getKey(), entry.getValue());
         return builder.build();
