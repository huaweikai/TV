package com.fongmi.android.tv.server;

import android.util.Base64;

import com.fongmi.android.tv.api.ApiConfig;
import com.fongmi.android.tv.api.LiveConfig;
import com.fongmi.android.tv.bean.Device;
import com.fongmi.android.tv.server.process.Action;
import com.fongmi.android.tv.server.process.Local;
import com.fongmi.android.tv.server.process.Process;
import com.fongmi.android.tv.utils.M3U8;
import com.github.catvod.Init;

import java.io.ByteArrayInputStream;
import java.io.IOException;
import java.io.InputStream;
import java.util.ArrayList;
import java.util.HashMap;
import java.util.List;
import java.util.Map;
import java.util.regex.Matcher;
import java.util.regex.Pattern;

import fi.iki.elonen.NanoHTTPD;

public class Nano extends NanoHTTPD {

    private List<Process> process;

    public Nano(int port) {
        super(port);
        addProcess();
    }

    private void addProcess() {
        process = new ArrayList<>();
        process.add(new Action());
        process.add(new Local());
    }

    public static Response success() {
        return success("OK");
    }

    public static Response success(String text) {
        return newFixedLengthResponse(Response.Status.OK, MIME_PLAINTEXT, text);
    }

    public static Response error(String text) {
        return error(Response.Status.INTERNAL_ERROR, text);
    }

    public static Response error(Response.IStatus status, String text) {
        return newFixedLengthResponse(status, MIME_PLAINTEXT, text);
    }

    @Override
    public Response serve(IHTTPSession session) {
        String url = session.getUri().trim();
        Map<String, String> files = new HashMap<>();
        if (session.getMethod() == Method.POST) parse(session, files);
        if (url.contains("?")) url = url.substring(0, url.indexOf('?'));
        if (url.startsWith("/m3u8")) return m3u8(session);
        if (url.startsWith("/proxy")) return proxy(session.getParms());
        if (url.startsWith("/tvbus")) return success(LiveConfig.getResp());
        if (url.startsWith("/device")) return success(Device.get().toString());
        if (url.startsWith("/license")) return success(new String(Base64.decode(url.substring(9), Base64.DEFAULT)));
        for (Process process : process) if (process.isRequest(session, url)) return process.doResponse(session, url, files);
        return getAssets(url.substring(1));
    }

    private void parse(NanoHTTPD.IHTTPSession session, Map<String, String> files) {
        String ct = session.getHeaders().get("content-type");
        if (ct != null && ct.toLowerCase().contains("multipart/form-data") && !ct.toLowerCase().contains("charset=")) {
            Matcher matcher = Pattern.compile("[ |\t]*(boundary[ |\t]*=[ |\t]*['|\"]?[^\"^'^;^,]*['|\"]?)", Pattern.CASE_INSENSITIVE).matcher(ct);
            String boundary = matcher.find() ? matcher.group(1) : null;
            if (boundary != null) session.getHeaders().put("content-type", "multipart/form-data; charset=utf-8; " + boundary);
        }
        try {
            session.parseBody(files);
        } catch (Exception ignored) {
        }
    }

    private Response m3u8(IHTTPSession session) {
        try {
            String url = session.getParms().get("url");
            String result = M3U8.get(url, session.getHeaders());
<<<<<<< HEAD
            for (String ad : Sniffer.getRegex(Uri.parse(url))) result = result.replaceAll(ad, "");
            return newChunkedResponse(Response.Status.OK, MIME_PLAINTEXT, new ByteArrayInputStream(result.getBytes("UTF-8")));
=======
            return newChunkedResponse(Response.Status.OK, MIME_PLAINTEXT, new ByteArrayInputStream(result.getBytes(StandardCharsets.UTF_8)));
>>>>>>> 6c5141e8
        } catch (Exception e) {
            return error(e.getMessage());
        }
    }

    private Response proxy(Map<String, String> params) {
        try {
            Object[] rs = ApiConfig.get().proxyLocal(params);
            return newChunkedResponse(Response.Status.lookup((Integer) rs[0]), (String) rs[1], (InputStream) rs[2]);
        } catch (Exception e) {
            return error(e.getMessage());
        }
    }

    private Response getAssets(String path) {
        try {
            if (path.isEmpty()) path = "index.html";
            InputStream is = Init.context().getAssets().open(path);
            return newFixedLengthResponse(Response.Status.OK, getMimeTypeForFile(path), is, is.available());
        } catch (IOException e) {
            return newFixedLengthResponse(Response.Status.NOT_FOUND, MIME_HTML, null);
        }
    }
}<|MERGE_RESOLUTION|>--- conflicted
+++ resolved
@@ -86,12 +86,7 @@
         try {
             String url = session.getParms().get("url");
             String result = M3U8.get(url, session.getHeaders());
-<<<<<<< HEAD
-            for (String ad : Sniffer.getRegex(Uri.parse(url))) result = result.replaceAll(ad, "");
             return newChunkedResponse(Response.Status.OK, MIME_PLAINTEXT, new ByteArrayInputStream(result.getBytes("UTF-8")));
-=======
-            return newChunkedResponse(Response.Status.OK, MIME_PLAINTEXT, new ByteArrayInputStream(result.getBytes(StandardCharsets.UTF_8)));
->>>>>>> 6c5141e8
         } catch (Exception e) {
             return error(e.getMessage());
         }
