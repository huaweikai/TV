--- conflicted
+++ resolved
@@ -72,12 +72,8 @@
                 result.setList(Result.fromJson(homeVideoContent).getList());
                 return result;
             } else if (site.getType() == 4) {
-<<<<<<< HEAD
-                LinkedHashMap<String, String> params = new LinkedHashMap<>();
-=======
-                ArrayMap<String, String> params = new ArrayMap<>();
+                LinkedHashMap<String, String> params = new LinkedHashMap<>();
                 String extend = fetchExt(site);
->>>>>>> c1b86227
                 params.put("filter", "true");
                 if (extend.length() > 0) params.put("extend", extend);
                 String body = OkHttp.newCall(site.getApi(), params).execute().body().string();
@@ -163,12 +159,8 @@
                 result.setKey(key);
                 return result;
             } else if (site.getType() == 4) {
-<<<<<<< HEAD
-                LinkedHashMap<String, String> params = new LinkedHashMap<>();
-=======
-                ArrayMap<String, String> params = new ArrayMap<>();
+                LinkedHashMap<String, String> params = new LinkedHashMap<>();
                 String extend = fetchExt(site);
->>>>>>> c1b86227
                 params.put("play", id);
                 params.put("flag", flag);
                 if (extend.length() > 0) params.put("extend", extend);
