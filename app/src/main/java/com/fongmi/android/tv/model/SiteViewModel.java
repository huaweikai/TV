--- conflicted
+++ resolved
@@ -72,20 +72,7 @@
                 String body = OkHttp.newCall(site.getApi()).execute().body().string();
                 SpiderDebug.log(body);
                 Result result = site.getType() == 0 ? Result.fromXml(body) : Result.fromJson(body);
-<<<<<<< HEAD
-                if (result.getList().isEmpty() || result.getList().get(0).getVodPic().length() > 0) return result;
-                ArrayList<String> ids = new ArrayList<>();
-                for (Vod item : result.getList()) ids.add(item.getVodId());
-                LinkedHashMap<String, String> params = new LinkedHashMap<>();
-                params.put("ac", site.getType() == 0 ? "videolist" : "detail");
-                params.put("ids", TextUtils.join(",", ids));
-                body = OkHttp.newCall(site.getApi(), params).execute().body().string();
-                List<Vod> items = site.getType() == 0 ? Result.fromXml(body).getList() : Result.fromJson(body).getList();
-                result.setList(items);
-                return result;
-=======
                 return fetchPic(site, result);
->>>>>>> 1dc93078
             }
         });
     }
@@ -193,7 +180,7 @@
         if (result.getList().isEmpty() || result.getList().get(0).getVodPic().length() > 0) return result;
         ArrayList<String> ids = new ArrayList<>();
         for (Vod item : result.getList()) ids.add(item.getVodId());
-        ArrayMap<String, String> params = new ArrayMap<>();
+        LinkedHashMap<String, String> params = new LinkedHashMap<>();
         params.put("ac", site.getType() == 0 ? "videolist" : "detail");
         params.put("ids", TextUtils.join(",", ids));
         String body = OkHttp.newCall(site.getApi(), params).execute().body().string();
