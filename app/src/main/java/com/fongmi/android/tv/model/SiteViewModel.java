--- conflicted
+++ resolved
@@ -161,26 +161,6 @@
         });
     }
 
-<<<<<<< HEAD
-    public void searchContent(Site site, String keyword) {
-        try {
-            if (site.getType() == 3) {
-                Spider spider = ApiConfig.get().getCSP(site);
-                String searchContent = spider.searchContent(keyword, false);
-                SpiderDebug.log(searchContent);
-                post(site, Result.fromJson(searchContent));
-            } else {
-                LinkedHashMap<String, String> params = new LinkedHashMap<>();
-                params.put("wd", keyword);
-                if (site.getType() != 0) params.put("ac", "detail");
-                String body = OKHttp.newCall(site.getApi(), params).execute().body().string();
-                SpiderDebug.log(site.getName() + "," + body);
-                if (site.getType() == 0) post(site, Result.fromXml(body));
-                else post(site, Result.fromJson(body));
-            }
-        } catch (Throwable e) {
-            e.printStackTrace();
-=======
     public void searchContent(Site site, String keyword) throws Throwable {
         if (site.getType() == 3) {
             Spider spider = ApiConfig.get().getCSP(site);
@@ -188,14 +168,13 @@
             SpiderDebug.log(searchContent);
             post(site, Result.fromJson(searchContent));
         } else {
-            ArrayMap<String, String> params = new ArrayMap<>();
+            LinkedHashMap<String, String> params = new LinkedHashMap<>();
             params.put("wd", keyword);
             if (site.getType() != 0) params.put("ac", "detail");
             String body = OKHttp.newCall(site.getApi(), params).execute().body().string();
             SpiderDebug.log(site.getName() + "," + body);
             if (site.getType() == 0) post(site, Result.fromXml(body));
             else post(site, Result.fromJson(body));
->>>>>>> b4c8edb4
         }
     }
 
