package com.fongmi.android.tv.model;

import android.net.Uri;
import android.text.TextUtils;

import androidx.lifecycle.MutableLiveData;
import androidx.lifecycle.ViewModel;

import com.fongmi.android.tv.App;
import com.fongmi.android.tv.Constant;
import com.fongmi.android.tv.api.ApiConfig;
import com.fongmi.android.tv.bean.Result;
import com.fongmi.android.tv.bean.Site;
import com.fongmi.android.tv.bean.Vod;
import com.fongmi.android.tv.net.OkHttp;
import com.fongmi.android.tv.utils.Sniffer;
import com.fongmi.android.tv.utils.Trans;
import com.fongmi.android.tv.utils.Utils;
import com.github.catvod.crawler.Spider;
import com.github.catvod.crawler.SpiderDebug;

import java.util.ArrayList;
import java.util.Arrays;
import java.util.HashMap;
import java.util.LinkedHashMap;
import java.util.List;
import java.util.concurrent.Callable;
import java.util.concurrent.ExecutorService;
import java.util.concurrent.Executors;
import java.util.concurrent.TimeUnit;

public class SiteViewModel extends ViewModel {

    public MutableLiveData<Vod.Flag.Episode> episode;
    public MutableLiveData<Result> result;
    public MutableLiveData<Result> player;
    public MutableLiveData<Result> search;
    public ExecutorService executor;

    public SiteViewModel() {
        this.episode = new MutableLiveData<>();
        this.result = new MutableLiveData<>();
        this.player = new MutableLiveData<>();
        this.search = new MutableLiveData<>();
    }

    public void setEpisode(Vod.Flag.Episode value) {
        episode.setValue(value);
    }

    public void homeContent() {
        Site site = ApiConfig.get().getHome();
        execute(result, () -> {
            if (site.getType() == 3) {
                Spider spider = ApiConfig.get().getCSP(site);
                String homeContent = spider.homeContent(true);
                SpiderDebug.log(homeContent);
                ApiConfig.get().setJar(site.getJar());
                Result result = Result.fromJson(homeContent);
                if (result.getList().size() > 0) return result;
                String homeVideoContent = spider.homeVideoContent();
                SpiderDebug.log(homeVideoContent);
                result.setList(Result.fromJson(homeVideoContent).getList());
                return result;
            } else if (site.getType() == 4) {
                LinkedHashMap<String, String> params = new LinkedHashMap<>();
                params.put("filter", "true");
                String body = OkHttp.newCall(site.getApi(), params).execute().body().string();
                SpiderDebug.log(body);
                return Result.fromJson(body);
            } else {
                String body = OkHttp.newCall(site.getApi()).execute().body().string();
                SpiderDebug.log(body);
                Result result = site.getType() == 0 ? Result.fromXml(body) : Result.fromJson(body);
                if (result.getList().isEmpty() || result.getList().get(0).getVodPic().length() > 0) return result;
                ArrayList<String> ids = new ArrayList<>();
                for (Vod item : result.getList()) ids.add(item.getVodId());
                LinkedHashMap<String, String> params = new LinkedHashMap<>();
                params.put("ac", site.getType() == 0 ? "videolist" : "detail");
                params.put("ids", TextUtils.join(",", ids));
                body = OkHttp.newCall(site.getApi(), params).execute().body().string();
                List<Vod> items = site.getType() == 0 ? Result.fromXml(body).getList() : Result.fromJson(body).getList();
                result.setList(items);
                return result;
            }
        });
    }

    public void categoryContent(String key, String tid, String page, boolean filter, HashMap<String, String> extend) {
        Site site = ApiConfig.get().getSite(key);
        execute(result, () -> {
            if (site.getType() == 3) {
                Spider spider = ApiConfig.get().getCSP(site);
                String categoryContent = spider.categoryContent(tid, page, filter, extend);
                SpiderDebug.log(categoryContent);
                ApiConfig.get().setJar(site.getJar());
                return Result.fromJson(categoryContent);
            } else {
<<<<<<< HEAD
                LinkedHashMap<String, String> params = new LinkedHashMap<>();
                if (site.getType() == 1 && !extend.isEmpty()) params.put("f", new Gson().toJson(extend));
                else if (site.getType() == 4) params.put("ext", Utils.getBase64(new Gson().toJson(extend)));
=======
                ArrayMap<String, String> params = new ArrayMap<>();
                if (site.getType() == 1 && !extend.isEmpty()) params.put("f", App.gson().toJson(extend));
                else if (site.getType() == 4) params.put("ext", Utils.getBase64(App.gson().toJson(extend)));
>>>>>>> 28df0380
                params.put("ac", site.getType() == 0 ? "videolist" : "detail");
                params.put("t", tid);
                params.put("pg", page);
                String body = OkHttp.newCall(site.getApi(), params).execute().body().string();
                SpiderDebug.log(body);
                return site.getType() == 0 ? Result.fromXml(body) : Result.fromJson(body);
            }
        });
    }

    public void detailContent(String key, String id) {
        Site site = ApiConfig.get().getSite(key);
        execute(result, () -> {
            if (site.getType() == 3) {
                Spider spider = ApiConfig.get().getCSP(site);
                String detailContent = spider.detailContent(Arrays.asList(id));
                SpiderDebug.log(detailContent);
                ApiConfig.get().setJar(site.getJar());
                Result result = Result.fromJson(detailContent);
                if (!result.getList().isEmpty()) result.getList().get(0).setVodFlags();
                return result;
            } else {
                LinkedHashMap<String, String> params = new LinkedHashMap<>();
                params.put("ac", site.getType() == 0 ? "videolist" : "detail");
                params.put("ids", id);
                String body = OkHttp.newCall(site.getApi(), params).execute().body().string();
                SpiderDebug.log(body);
                Result result = site.getType() == 0 ? Result.fromXml(body) : Result.fromJson(body);
                if (!result.getList().isEmpty()) result.getList().get(0).setVodFlags();
                return result;
            }
        });
    }

    public void playerContent(String key, String flag, String id) {
        Site site = ApiConfig.get().getSite(key);
        execute(player, () -> {
            if (site.getType() == 3) {
                Spider spider = ApiConfig.get().getCSP(site);
                String playerContent = spider.playerContent(flag, id, ApiConfig.get().getFlags());
                SpiderDebug.log(playerContent);
                ApiConfig.get().setJar(site.getJar());
                Result result = Result.objectFrom(playerContent);
                if (result.getFlag().isEmpty()) result.setFlag(flag);
                result.setKey(key);
                return result;
            } else if (site.getType() == 4) {
                LinkedHashMap<String, String> params = new LinkedHashMap<>();
                params.put("play", id);
                params.put("flag", flag);
                String body = OkHttp.newCall(site.getApi(), params).execute().body().string();
                SpiderDebug.log(body);
                Result result = Result.fromJson(body);
                if (result.getFlag().isEmpty()) result.setFlag(flag);
                return result;
            } else {
                String url = id;
                String type = Uri.parse(url).getQueryParameter("type");
                if (type != null && type.equals("json")) url = Result.fromJson(OkHttp.newCall(id).execute().body().string()).getUrl();
                Result result = new Result();
                result.setUrl(url);
                result.setFlag(flag);
                result.setPlayUrl(site.getPlayUrl());
                result.setParse(Sniffer.isVideo(url) && result.getPlayUrl().isEmpty() ? 0 : 1);
                return result;
            }
        });
    }

    public void searchContent(Site site, String keyword) throws Throwable {
        if (site.getType() == 3) {
            Spider spider = ApiConfig.get().getCSP(site);
            String searchContent = spider.searchContent(Trans.t2s(keyword), false);
            SpiderDebug.log(searchContent);
            post(site, Result.fromJson(searchContent));
        } else {
            LinkedHashMap<String, String> params = new LinkedHashMap<>();
            params.put("wd", Trans.t2s(keyword));
            if (site.getType() != 0) params.put("ac", "detail");
            String body = OkHttp.newCall(site.getApi(), params).execute().body().string();
            SpiderDebug.log(site.getName() + "," + body);
            if (site.getType() == 0) post(site, Result.fromXml(body));
            else post(site, Result.fromJson(body));
        }
    }

    private void post(Site site, Result result) {
        if (result.getList().isEmpty()) return;
        for (Vod vod : result.getList()) vod.setSite(site);
        this.search.postValue(result);
    }

    private void execute(MutableLiveData<Result> result, Callable<Result> callable) {
        if (executor != null) executor.shutdownNow();
        executor = Executors.newFixedThreadPool(2);
        executor.execute(() -> {
            try {
                if (Thread.interrupted()) return;
                result.postValue(executor.submit(callable).get(Constant.TIMEOUT_VOD, TimeUnit.MILLISECONDS));
            } catch (Throwable e) {
                if (e instanceof InterruptedException || Thread.interrupted()) return;
                result.postValue(Result.empty());
                e.printStackTrace();
            }
        });
    }

    @Override
    protected void onCleared() {
        if (executor != null) executor.shutdownNow();
    }
}<|MERGE_RESOLUTION|>--- conflicted
+++ resolved
@@ -96,15 +96,9 @@
                 ApiConfig.get().setJar(site.getJar());
                 return Result.fromJson(categoryContent);
             } else {
-<<<<<<< HEAD
-                LinkedHashMap<String, String> params = new LinkedHashMap<>();
-                if (site.getType() == 1 && !extend.isEmpty()) params.put("f", new Gson().toJson(extend));
-                else if (site.getType() == 4) params.put("ext", Utils.getBase64(new Gson().toJson(extend)));
-=======
-                ArrayMap<String, String> params = new ArrayMap<>();
+                LinkedHashMap<String, String> params = new LinkedHashMap<>();
                 if (site.getType() == 1 && !extend.isEmpty()) params.put("f", App.gson().toJson(extend));
                 else if (site.getType() == 4) params.put("ext", Utils.getBase64(App.gson().toJson(extend)));
->>>>>>> 28df0380
                 params.put("ac", site.getType() == 0 ? "videolist" : "detail");
                 params.put("t", tid);
                 params.put("pg", page);
