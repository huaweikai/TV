--- conflicted
+++ resolved
@@ -12,7 +12,6 @@
 import com.xunlei.downloadlib.parameter.TorrentFileInfo;
 
 import java.util.ArrayList;
-import java.util.Arrays;
 import java.util.List;
 import java.util.concurrent.Callable;
 
@@ -41,11 +40,7 @@
         boolean torrent = Sniffer.isTorrent(url);
         List<Episode> episodes = new ArrayList<>();
         GetTaskId taskId = XLTaskHelper.get().parse(url, Path.thunder(Util.md5(url)));
-<<<<<<< HEAD
-        if (!torrent && !taskId.getRealUrl().startsWith("magnet")) return Arrays.asList(Vod.Flag.Episode.create(taskId.getFileName(), taskId.getRealUrl()));
-=======
         if (!torrent && !taskId.getRealUrl().startsWith("magnet")) return List.of(Episode.create(taskId.getFileName(), taskId.getRealUrl()));
->>>>>>> f74eaca7
         if (torrent) Download.create(url, taskId.getSaveFile()).start();
         else while (XLTaskHelper.get().getTaskInfo(taskId).getTaskStatus() != 2 && time < 5000) sleep();
         List<TorrentFileInfo> medias = XLTaskHelper.get().getTorrentInfo(taskId.getSaveFile()).getMedias(ads);
