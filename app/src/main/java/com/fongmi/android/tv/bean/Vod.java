package com.fongmi.android.tv.bean;

import android.os.Parcel;
import android.os.Parcelable;
import android.text.TextUtils;
import android.view.View;

import com.github.catvod.utils.Trans;
import com.google.gson.Gson;
import com.google.gson.annotations.SerializedName;
import com.google.gson.reflect.TypeToken;

import org.simpleframework.xml.Element;
import org.simpleframework.xml.ElementList;
import org.simpleframework.xml.Path;
import org.simpleframework.xml.Root;

import java.lang.reflect.Type;
import java.util.ArrayList;
import java.util.Arrays;
import java.util.Collections;
import java.util.List;

@Root(strict = false)
public class Vod implements Parcelable {

    @Element(name = "id", required = false)
    @SerializedName("vod_id")
    private String vodId;

    @Element(name = "name", required = false)
    @SerializedName("vod_name")
    private String vodName;

    @Element(name = "type", required = false)
    @SerializedName("type_name")
    private String typeName;

    @Element(name = "pic", required = false)
    @SerializedName("vod_pic")
    private String vodPic;

    @Element(name = "note", required = false)
    @SerializedName("vod_remarks")
    private String vodRemarks;

    @Element(name = "year", required = false)
    @SerializedName("vod_year")
    private String vodYear;

    @Element(name = "area", required = false)
    @SerializedName("vod_area")
    private String vodArea;

    @Element(name = "director", required = false)
    @SerializedName("vod_director")
    private String vodDirector;

    @Element(name = "actor", required = false)
    @SerializedName("vod_actor")
    private String vodActor;

    @Element(name = "des", required = false)
    @SerializedName("vod_content")
    private String vodContent;

    @SerializedName("vod_play_from")
    private String vodPlayFrom;

    @SerializedName("vod_play_url")
    private String vodPlayUrl;

    @SerializedName("vod_tag")
    private String vodTag;

    @SerializedName("style")
    private Style style;

    @Path("dl")
    @ElementList(entry = "dd", required = false, inline = true)
    private List<Flag> vodFlags;

    private Site site;

    public static List<Vod> arrayFrom(String str) {
        Type listType = new TypeToken<List<Vod>>() {}.getType();
        List<Vod> items = new Gson().fromJson(str, listType);
        return items == null ? Collections.emptyList() : items;
    }

    public Vod() {
    }

    public String getVodId() {
        return TextUtils.isEmpty(vodId) ? "" : vodId.trim();
    }

    public void setVodId(String vodId) {
        this.vodId = vodId;
    }

    public String getVodName() {
        return TextUtils.isEmpty(vodName) ? "" : vodName.trim();
    }

    public void setVodName(String vodName) {
        this.vodName = vodName;
    }

    public String getTypeName() {
        return TextUtils.isEmpty(typeName) ? "" : typeName.trim();
    }

    public String getVodPic() {
        return TextUtils.isEmpty(vodPic) ? "" : vodPic.trim();
    }

    public void setVodPic(String vodPic) {
        this.vodPic = vodPic;
    }

    public String getVodRemarks() {
        return TextUtils.isEmpty(vodRemarks) ? "" : vodRemarks.trim();
    }

    public String getVodYear() {
        return TextUtils.isEmpty(vodYear) ? "" : vodYear.trim();
    }

    public String getVodArea() {
        return TextUtils.isEmpty(vodArea) ? "" : vodArea.trim();
    }

    public String getVodDirector() {
        return TextUtils.isEmpty(vodDirector) ? "" : vodDirector.trim();
    }

    public String getVodActor() {
        return TextUtils.isEmpty(vodActor) ? "" : vodActor.trim();
    }

    public String getVodContent() {
        return TextUtils.isEmpty(vodContent) ? "" : vodContent.trim().replace("\n", "<br>");
    }

    public String getVodPlayFrom() {
        return TextUtils.isEmpty(vodPlayFrom) ? "" : vodPlayFrom;
    }

    public String getVodPlayUrl() {
        return TextUtils.isEmpty(vodPlayUrl) ? "" : vodPlayUrl;
    }

    public String getVodTag() {
        return TextUtils.isEmpty(vodTag) ? "" : vodTag;
    }

    public Style getStyle() {
        return style;
    }

    public List<Flag> getVodFlags() {
        return vodFlags = vodFlags == null ? new ArrayList<>() : vodFlags;
    }

    public void setVodFlags(List<Flag> vodFlags) {
        this.vodFlags = vodFlags;
    }

    public Site getSite() {
        return site;
    }

    public void setSite(Site site) {
        this.site = site;
    }

    public String getSiteName() {
        return getSite() == null ? "" : getSite().getName();
    }

    public String getSiteKey() {
        return getSite() == null ? "" : getSite().getKey();
    }

    public int getSiteVisible() {
        return getSite() == null ? View.GONE : View.VISIBLE;
    }

    public int getYearVisible() {
        return getSite() != null || getVodYear().length() < 4 ? View.GONE : View.VISIBLE;
    }

    public int getNameVisible() {
        return getVodName().isEmpty() ? View.GONE : View.VISIBLE;
    }

    public int getRemarkVisible() {
        return getVodRemarks().isEmpty() ? View.GONE : View.VISIBLE;
    }

    public boolean isFolder() {
        return getVodTag().equals("folder");
    }

    public boolean isManga() {
        return getVodTag().equals("manga");
    }

    public Style getStyle(Style style) {
        return getStyle() == null ? style : getStyle();
    }

    public String getVodName(String name) {
        if (getVodName().isEmpty()) setVodName(name);
        return getVodName();
    }

    public void trans() {
        if (Trans.pass()) return;
        this.vodName = Trans.s2t(vodName);
        this.vodArea = Trans.s2t(vodArea);
        this.typeName = Trans.s2t(typeName);
        this.vodActor = Trans.s2t(vodActor);
        this.vodRemarks = Trans.s2t(vodRemarks);
        this.vodContent = Trans.s2t(vodContent);
        this.vodDirector = Trans.s2t(vodDirector);
    }

    public void setVodFlags() {
        String[] playFlags = getVodPlayFrom().split("\\$\\$\\$");
        String[] playUrls = getVodPlayUrl().split("\\$\\$\\$");
        for (int i = 0; i < playFlags.length; i++) {
            if (playFlags[i].isEmpty() || i >= playUrls.length) continue;
            Flag item = Flag.create(playFlags[i].trim());
            item.createEpisode(playUrls[i]);
            getVodFlags().add(item);
        }
        for (Flag item : getVodFlags()) {
            if (item.getUrls() == null) continue;
            item.createEpisode(item.getUrls());
        }
    }

    @Override
    public boolean equals(Object obj) {
        if (this == obj) return true;
        if (!(obj instanceof Vod)) return false;
        Vod it = (Vod) obj;
        return getVodId().equals(it.getVodId());
    }

<<<<<<< HEAD
    public static class Flag {

        @Attribute(name = "flag", required = false)
        @SerializedName("flag")
        private String flag;
        private String show;

        @Text
        private String urls;

        @SerializedName("episodes")
        private List<Episode> episodes;

        private boolean activated;
        private int position;

        public static Flag create(String flag) {
            return new Flag(flag);
        }

        public Flag() {
            this.episodes = new ArrayList<>();
            this.position = -1;
        }

        public Flag(String flag) {
            this.episodes = new ArrayList<>();
            this.show = Trans.s2t(flag);
            this.flag = flag;
            this.position = -1;
        }

        public String getShow() {
            return TextUtils.isEmpty(show) ? getFlag() : show;
        }

        public String getFlag() {
            return TextUtils.isEmpty(flag) ? "" : flag;
        }

        public String getUrls() {
            return urls;
        }

        public List<Episode> getEpisodes() {
            return episodes;
        }

        public boolean isActivated() {
            return activated;
        }

        public void setActivated(Flag item) {
            this.activated = item.equals(this);
            if (activated) item.episodes = episodes;
        }

        public int getPosition() {
            return position;
        }

        public void setPosition(int position) {
            this.position = position;
        }

        public void createEpisode(String data) {
            String[] urls = data.contains("#") ? data.split("#") : new String[]{data};
            for (int i = 0; i < urls.length; i++) {
                String[] split = urls[i].split("\\$");
                String number = String.format(Locale.getDefault(), "%02d", i + 1);
                Episode episode = split.length > 1 ? Episode.create(split[0].isEmpty() ? number : split[0].trim(), split[1]) : Episode.create(number, urls[i]);
                if (!getEpisodes().contains(episode)) getEpisodes().add(episode);
            }
        }

        public void createEpisode(List<Episode> items) {
            getEpisodes().clear();
            getEpisodes().addAll(items);
        }

        public void toggle(boolean activated, Episode episode) {
            if (activated) setActivated(episode);
            else for (Episode item : getEpisodes()) item.deactivated();
        }

        private void setActivated(Episode episode) {
            setPosition(getEpisodes().indexOf(episode));
            for (int i = 0; i < getEpisodes().size(); i++) getEpisodes().get(i).setActivated(i == getPosition());
        }

        public Episode find(String remarks, boolean strict) {
            int number = Utils.getDigit(remarks);
            if (getEpisodes().size() == 0) return null;
            if (getEpisodes().size() == 1) return getEpisodes().get(0);
            for (Episode item : getEpisodes()) if (item.rule1(remarks)) return item;
            for (Episode item : getEpisodes()) if (item.rule2(number)) return item;
            for (Episode item : getEpisodes()) if (item.rule3(remarks)) return item;
            for (Episode item : getEpisodes()) if (item.rule4(remarks)) return item;
            if (getPosition() != -1) return getEpisodes().get(getPosition());
            return strict ? null : getEpisodes().get(0);
        }

        public static List<Flag> create(String flag, String name, String url) {
            Flag item = Flag.create(flag);
            item.getEpisodes().add(Episode.create(name, url));
            return Arrays.asList(item);
        }

        @Override
        public boolean equals(Object obj) {
            if (this == obj) return true;
            if (!(obj instanceof Flag)) return false;
            Flag it = (Flag) obj;
            return getFlag().equals(it.getFlag());
        }

        @NonNull
        @Override
        public String toString() {
            return new Gson().toJson(this);
        }

        public static class Episode {

            @SerializedName("name")
            private String name;
            @SerializedName("desc")
            private String desc;
            @SerializedName("url")
            private String url;

            private final int number;
            private boolean activated;

            public static Episode create(String name, String url) {
                return new Episode(name, "", url);
            }

            public static Episode create(String name, String desc, String url) {
                return new Episode(name, desc, url);
            }

            public static Episode objectFrom(String str) {
                return new Gson().fromJson(str, Episode.class);
            }

            public static List<Episode> arrayFrom(String str) {
                Type listType = new TypeToken<List<Episode>>() {}.getType();
                List<Episode> items = new Gson().fromJson(str, listType);
                return items == null ? Collections.emptyList() : items;
            }

            public Episode(String name, String desc, String url) {
                this.number = Utils.getDigit(name);
                this.name = Trans.s2t(name);
                this.desc = Trans.s2t(desc);
                this.url = url;
            }

            public String getName() {
                return name;
            }

            public void setName(String name) {
                this.name = name;
            }

            public String getDesc() {
                return desc;
            }

            public String getUrl() {
                return url;
            }

            public int getNumber() {
                return number;
            }

            public boolean isActivated() {
                return activated;
            }

            public void deactivated() {
                this.activated = false;
            }

            public void setActivated(boolean activated) {
                this.activated = activated;
            }

            public boolean rule1(String name) {
                return getName().equalsIgnoreCase(name);
            }

            public boolean rule2(int number) {
                return getNumber() == number && number != -1;
            }

            public boolean rule3(String name) {
                return getName().toLowerCase().contains(name.toLowerCase());
            }

            public boolean rule4(String name) {
                return name.toLowerCase().contains(getName().toLowerCase());
            }

            public boolean equals(Episode episode) {
                return rule1(episode.getName());
            }

            @Override
            public boolean equals(Object obj) {
                if (this == obj) return true;
                if (!(obj instanceof Episode)) return false;
                Episode it = (Episode) obj;
                return getUrl().equals(it.getUrl()) && getName().equals(it.getName());
            }

            public static class Sorter implements Comparator<Episode> {

                public static List<Episode> sort(List<Episode> items) {
                    if (items.size() > 1) Collections.sort(items, new Sorter());
                    return items;
                }

                @Override
                public int compare(Episode o1, Episode o2) {
                    return Integer.compare(o1.getNumber(), o2.getNumber());
                }
            }
        }
=======
    @Override
    public int describeContents() {
        return 0;
>>>>>>> f74eaca7
    }

    @Override
    public void writeToParcel(Parcel dest, int flags) {
        dest.writeString(this.vodId);
        dest.writeString(this.vodName);
        dest.writeString(this.typeName);
        dest.writeString(this.vodPic);
        dest.writeString(this.vodRemarks);
        dest.writeString(this.vodYear);
        dest.writeString(this.vodArea);
        dest.writeString(this.vodDirector);
        dest.writeString(this.vodActor);
        dest.writeString(this.vodContent);
        dest.writeString(this.vodPlayFrom);
        dest.writeString(this.vodPlayUrl);
        dest.writeString(this.vodTag);
        dest.writeParcelable(this.style, flags);
        dest.writeTypedList(this.vodFlags);
        dest.writeParcelable(this.site, flags);
    }

    protected Vod(Parcel in) {
        this.vodId = in.readString();
        this.vodName = in.readString();
        this.typeName = in.readString();
        this.vodPic = in.readString();
        this.vodRemarks = in.readString();
        this.vodYear = in.readString();
        this.vodArea = in.readString();
        this.vodDirector = in.readString();
        this.vodActor = in.readString();
        this.vodContent = in.readString();
        this.vodPlayFrom = in.readString();
        this.vodPlayUrl = in.readString();
        this.vodTag = in.readString();
        this.style = in.readParcelable(Style.class.getClassLoader());
        this.vodFlags = in.createTypedArrayList(Flag.CREATOR);
        this.site = in.readParcelable(Site.class.getClassLoader());
    }

    public static final Creator<Vod> CREATOR = new Creator<>() {
        @Override
        public Vod createFromParcel(Parcel source) {
            return new Vod(source);
        }

        @Override
        public Vod[] newArray(int size) {
            return new Vod[size];
        }
    };
}<|MERGE_RESOLUTION|>--- conflicted
+++ resolved
@@ -17,7 +17,6 @@
 
 import java.lang.reflect.Type;
 import java.util.ArrayList;
-import java.util.Arrays;
 import java.util.Collections;
 import java.util.List;
 
@@ -250,244 +249,9 @@
         return getVodId().equals(it.getVodId());
     }
 
-<<<<<<< HEAD
-    public static class Flag {
-
-        @Attribute(name = "flag", required = false)
-        @SerializedName("flag")
-        private String flag;
-        private String show;
-
-        @Text
-        private String urls;
-
-        @SerializedName("episodes")
-        private List<Episode> episodes;
-
-        private boolean activated;
-        private int position;
-
-        public static Flag create(String flag) {
-            return new Flag(flag);
-        }
-
-        public Flag() {
-            this.episodes = new ArrayList<>();
-            this.position = -1;
-        }
-
-        public Flag(String flag) {
-            this.episodes = new ArrayList<>();
-            this.show = Trans.s2t(flag);
-            this.flag = flag;
-            this.position = -1;
-        }
-
-        public String getShow() {
-            return TextUtils.isEmpty(show) ? getFlag() : show;
-        }
-
-        public String getFlag() {
-            return TextUtils.isEmpty(flag) ? "" : flag;
-        }
-
-        public String getUrls() {
-            return urls;
-        }
-
-        public List<Episode> getEpisodes() {
-            return episodes;
-        }
-
-        public boolean isActivated() {
-            return activated;
-        }
-
-        public void setActivated(Flag item) {
-            this.activated = item.equals(this);
-            if (activated) item.episodes = episodes;
-        }
-
-        public int getPosition() {
-            return position;
-        }
-
-        public void setPosition(int position) {
-            this.position = position;
-        }
-
-        public void createEpisode(String data) {
-            String[] urls = data.contains("#") ? data.split("#") : new String[]{data};
-            for (int i = 0; i < urls.length; i++) {
-                String[] split = urls[i].split("\\$");
-                String number = String.format(Locale.getDefault(), "%02d", i + 1);
-                Episode episode = split.length > 1 ? Episode.create(split[0].isEmpty() ? number : split[0].trim(), split[1]) : Episode.create(number, urls[i]);
-                if (!getEpisodes().contains(episode)) getEpisodes().add(episode);
-            }
-        }
-
-        public void createEpisode(List<Episode> items) {
-            getEpisodes().clear();
-            getEpisodes().addAll(items);
-        }
-
-        public void toggle(boolean activated, Episode episode) {
-            if (activated) setActivated(episode);
-            else for (Episode item : getEpisodes()) item.deactivated();
-        }
-
-        private void setActivated(Episode episode) {
-            setPosition(getEpisodes().indexOf(episode));
-            for (int i = 0; i < getEpisodes().size(); i++) getEpisodes().get(i).setActivated(i == getPosition());
-        }
-
-        public Episode find(String remarks, boolean strict) {
-            int number = Utils.getDigit(remarks);
-            if (getEpisodes().size() == 0) return null;
-            if (getEpisodes().size() == 1) return getEpisodes().get(0);
-            for (Episode item : getEpisodes()) if (item.rule1(remarks)) return item;
-            for (Episode item : getEpisodes()) if (item.rule2(number)) return item;
-            for (Episode item : getEpisodes()) if (item.rule3(remarks)) return item;
-            for (Episode item : getEpisodes()) if (item.rule4(remarks)) return item;
-            if (getPosition() != -1) return getEpisodes().get(getPosition());
-            return strict ? null : getEpisodes().get(0);
-        }
-
-        public static List<Flag> create(String flag, String name, String url) {
-            Flag item = Flag.create(flag);
-            item.getEpisodes().add(Episode.create(name, url));
-            return Arrays.asList(item);
-        }
-
-        @Override
-        public boolean equals(Object obj) {
-            if (this == obj) return true;
-            if (!(obj instanceof Flag)) return false;
-            Flag it = (Flag) obj;
-            return getFlag().equals(it.getFlag());
-        }
-
-        @NonNull
-        @Override
-        public String toString() {
-            return new Gson().toJson(this);
-        }
-
-        public static class Episode {
-
-            @SerializedName("name")
-            private String name;
-            @SerializedName("desc")
-            private String desc;
-            @SerializedName("url")
-            private String url;
-
-            private final int number;
-            private boolean activated;
-
-            public static Episode create(String name, String url) {
-                return new Episode(name, "", url);
-            }
-
-            public static Episode create(String name, String desc, String url) {
-                return new Episode(name, desc, url);
-            }
-
-            public static Episode objectFrom(String str) {
-                return new Gson().fromJson(str, Episode.class);
-            }
-
-            public static List<Episode> arrayFrom(String str) {
-                Type listType = new TypeToken<List<Episode>>() {}.getType();
-                List<Episode> items = new Gson().fromJson(str, listType);
-                return items == null ? Collections.emptyList() : items;
-            }
-
-            public Episode(String name, String desc, String url) {
-                this.number = Utils.getDigit(name);
-                this.name = Trans.s2t(name);
-                this.desc = Trans.s2t(desc);
-                this.url = url;
-            }
-
-            public String getName() {
-                return name;
-            }
-
-            public void setName(String name) {
-                this.name = name;
-            }
-
-            public String getDesc() {
-                return desc;
-            }
-
-            public String getUrl() {
-                return url;
-            }
-
-            public int getNumber() {
-                return number;
-            }
-
-            public boolean isActivated() {
-                return activated;
-            }
-
-            public void deactivated() {
-                this.activated = false;
-            }
-
-            public void setActivated(boolean activated) {
-                this.activated = activated;
-            }
-
-            public boolean rule1(String name) {
-                return getName().equalsIgnoreCase(name);
-            }
-
-            public boolean rule2(int number) {
-                return getNumber() == number && number != -1;
-            }
-
-            public boolean rule3(String name) {
-                return getName().toLowerCase().contains(name.toLowerCase());
-            }
-
-            public boolean rule4(String name) {
-                return name.toLowerCase().contains(getName().toLowerCase());
-            }
-
-            public boolean equals(Episode episode) {
-                return rule1(episode.getName());
-            }
-
-            @Override
-            public boolean equals(Object obj) {
-                if (this == obj) return true;
-                if (!(obj instanceof Episode)) return false;
-                Episode it = (Episode) obj;
-                return getUrl().equals(it.getUrl()) && getName().equals(it.getName());
-            }
-
-            public static class Sorter implements Comparator<Episode> {
-
-                public static List<Episode> sort(List<Episode> items) {
-                    if (items.size() > 1) Collections.sort(items, new Sorter());
-                    return items;
-                }
-
-                @Override
-                public int compare(Episode o1, Episode o2) {
-                    return Integer.compare(o1.getNumber(), o2.getNumber());
-                }
-            }
-        }
-=======
     @Override
     public int describeContents() {
         return 0;
->>>>>>> f74eaca7
     }
 
     @Override
