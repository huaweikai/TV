package com.fongmi.android.tv.player;

import android.graphics.Color;
import android.net.Uri;
import android.util.Base64;

import androidx.media3.common.MediaItem;
import androidx.media3.common.MimeTypes;
import androidx.media3.common.PlaybackException;
import androidx.media3.common.TrackSelectionOverride;
import androidx.media3.common.Tracks;
import androidx.media3.database.DatabaseProvider;
import androidx.media3.database.StandaloneDatabaseProvider;
import androidx.media3.datasource.DataSource;
import androidx.media3.datasource.DefaultDataSource;
import androidx.media3.datasource.DefaultHttpDataSource;
import androidx.media3.datasource.HttpDataSource;
import androidx.media3.datasource.cache.Cache;
import androidx.media3.datasource.cache.CacheDataSource;
import androidx.media3.datasource.cache.NoOpCacheEvictor;
import androidx.media3.datasource.cache.SimpleCache;
import androidx.media3.datasource.okhttp.OkHttpDataSource;
import androidx.media3.exoplayer.DefaultLoadControl;
import androidx.media3.exoplayer.DefaultRenderersFactory;
import androidx.media3.exoplayer.ExoPlayer;
import androidx.media3.exoplayer.LoadControl;
import androidx.media3.exoplayer.RenderersFactory;
import androidx.media3.exoplayer.source.DefaultMediaSourceFactory;
import androidx.media3.exoplayer.source.MediaSource;
import androidx.media3.exoplayer.trackselection.DefaultTrackSelector;
import androidx.media3.exoplayer.trackselection.TrackSelector;
import androidx.media3.extractor.DefaultExtractorsFactory;
import androidx.media3.extractor.ExtractorsFactory;
import androidx.media3.extractor.ts.DefaultTsPayloadReaderFactory;
import androidx.media3.extractor.ts.TsExtractor;
import androidx.media3.ui.CaptionStyleCompat;

import com.fongmi.android.tv.App;
import com.fongmi.android.tv.bean.Result;
import com.fongmi.android.tv.bean.Sub;
import com.fongmi.android.tv.utils.FileUtil;
import com.fongmi.android.tv.utils.Prefers;
import com.fongmi.android.tv.utils.Sniffer;
import com.fongmi.android.tv.utils.Utils;
import com.github.catvod.net.OkHttp;
import com.google.common.net.HttpHeaders;

import java.util.ArrayList;
import java.util.Collections;
import java.util.List;
import java.util.Map;

import okhttp3.Call;

public class ExoUtil {

    private static HttpDataSource.Factory httpDataSourceFactory;
    private static DataSource.Factory dataSourceFactory;
    private static ExtractorsFactory extractorsFactory;
    private static DatabaseProvider database;
    private static Cache cache;

    public static LoadControl buildLoadControl() {
        return new DefaultLoadControl();
    }

    public static TrackSelector buildTrackSelector() {
        DefaultTrackSelector trackSelector = new DefaultTrackSelector(App.get());
        trackSelector.setParameters(trackSelector.buildUponParameters().setPreferredTextLanguage("zh").setTunnelingEnabled(Prefers.isTunnel()));
        return trackSelector;
    }

    public static RenderersFactory buildRenderersFactory() {
        return new DefaultRenderersFactory(App.get()).setExtensionRendererMode(Math.abs(Prefers.getDecode() - 2));
    }

    public static CaptionStyleCompat getCaptionStyle() {
        return new CaptionStyleCompat(Color.WHITE, Color.TRANSPARENT, Color.TRANSPARENT, CaptionStyleCompat.EDGE_TYPE_OUTLINE, Color.BLACK, null);
    }

    public static boolean haveTrack(Tracks tracks, int type) {
        int count = 0;
        for (Tracks.Group trackGroup : tracks.getGroups()) if (trackGroup.getType() == type) count += trackGroup.length;
        return count > 0;
    }

    public static void selectTrack(ExoPlayer player, int group, int track) {
        List<Integer> trackIndices = new ArrayList<>();
        selectTrack(player, group, track, trackIndices);
        setTrackParameters(player, group, trackIndices);
    }

    public static void deselectTrack(ExoPlayer player, int group, int track) {
        List<Integer> trackIndices = new ArrayList<>();
        deselectTrack(player, group, track, trackIndices);
        setTrackParameters(player, group, trackIndices);
    }

    public static MediaSource getSource(Result result, int errorCode) {
        return getSource(result.getHeaders(), result.getRealUrl(), result.getSubs(), errorCode);
    }

    public static MediaSource getSource(Map<String, String> headers, String url, int errorCode) {
        return getSource(headers, url, Collections.emptyList(), errorCode);
    }

    private static MediaSource getSource(Map<String, String> headers, String url, List<Sub> subs, int errorCode) {
        Uri uri = Uri.parse(url.trim().replace("\\", ""));
        if (uri.getUserInfo() != null) headers.put(HttpHeaders.AUTHORIZATION, "Basic " + Base64.encodeToString(uri.getUserInfo().getBytes(), Base64.NO_WRAP));
        return new DefaultMediaSourceFactory(getDataSourceFactory(headers), getExtractorsFactory()).createMediaSource(getMediaItem(uri, subs, errorCode));
    }

    private static MediaItem getMediaItem(Uri uri, List<Sub> subs, int errorCode) {
        MediaItem.Builder builder = new MediaItem.Builder().setUri(uri);
<<<<<<< HEAD
        if (errorCode == PlaybackException.ERROR_CODE_PARSING_CONTAINER_UNSUPPORTED) builder.setMimeType(MimeTypes.APPLICATION_M3U8);
        if (subs.size() > 0) builder.setSubtitleConfigurations(getSubtitles(subs));
        return builder.build();
    }

    private static List<String> getAdsRegex(Uri uri) {
        if (uri.getHost() != null) for (Rule rule : ApiConfig.get().getRules()) for (String host : rule.getHosts()) if (uri.getHost().contains(host)) return rule.getRegex();
        return Collections.emptyList();
=======
        if (errorCode == PlaybackException.ERROR_CODE_PARSING_CONTAINER_UNSUPPORTED || errorCode == PlaybackException.ERROR_CODE_IO_UNSPECIFIED) builder.setMimeType(MimeTypes.APPLICATION_M3U8);
        else if (errorCode == PlaybackException.ERROR_CODE_PARSING_MANIFEST_MALFORMED) builder.setMimeType(MimeTypes.APPLICATION_OCTET);
        if (subs.size() > 0) builder.setSubtitleConfigurations(getSubtitles(subs));
        builder.setAllowChunklessPreparation(Players.isHard());
        builder.setAds(Sniffer.getAdsRegex(uri));
        return builder.build();
>>>>>>> 04875150
    }

    private static List<MediaItem.SubtitleConfiguration> getSubtitles(List<Sub> subs) {
        List<MediaItem.SubtitleConfiguration> items = new ArrayList<>();
        for (Sub sub : subs) items.add(sub.getExo());
        return items;
    }

    private static void selectTrack(ExoPlayer player, int group, int track, List<Integer> trackIndices) {
        Tracks.Group trackGroup = player.getCurrentTracks().getGroups().get(group);
        for (int i = 0; i < trackGroup.length; i++) {
            if (i == track || trackGroup.isTrackSelected(i)) trackIndices.add(i);
        }
    }

    private static void deselectTrack(ExoPlayer player, int group, int track, List<Integer> trackIndices) {
        Tracks.Group trackGroup = player.getCurrentTracks().getGroups().get(group);
        for (int i = 0; i < trackGroup.length; i++) {
            if (i != track && trackGroup.isTrackSelected(i)) trackIndices.add(i);
        }
    }

    private static void setTrackParameters(ExoPlayer player, int group, List<Integer> trackIndices) {
        player.setTrackSelectionParameters(player.getTrackSelectionParameters().buildUpon().setOverrideForType(new TrackSelectionOverride(player.getCurrentTracks().getGroups().get(group).getMediaTrackGroup(), trackIndices)).build());
    }

    private static synchronized ExtractorsFactory getExtractorsFactory() {
        if (extractorsFactory == null) extractorsFactory = new DefaultExtractorsFactory().setTsExtractorFlags(DefaultTsPayloadReaderFactory.FLAG_ENABLE_HDMV_DTS_AUDIO_STREAMS).setTsExtractorTimestampSearchBytes(TsExtractor.DEFAULT_TIMESTAMP_SEARCH_BYTES * 3);
        return extractorsFactory;
    }

    private static synchronized HttpDataSource.Factory getHttpDataSourceFactory() {
        if (httpDataSourceFactory == null) httpDataSourceFactory = Prefers.getHttp() == 0 ? new DefaultHttpDataSource.Factory().setAllowCrossProtocolRedirects(true) : new OkHttpDataSource.Factory((Call.Factory) OkHttp.client());
        return httpDataSourceFactory;
    }

    private static synchronized DataSource.Factory getDataSourceFactory(Map<String, String> headers) {
        if (dataSourceFactory == null) dataSourceFactory = buildReadOnlyCacheDataSource(new DefaultDataSource.Factory(App.get(), getHttpDataSourceFactory()), getCache());
        httpDataSourceFactory.setDefaultRequestProperties(Utils.checkHeaders(headers));
        return dataSourceFactory;
    }

    private static CacheDataSource.Factory buildReadOnlyCacheDataSource(DataSource.Factory upstreamFactory, Cache cache) {
        return new CacheDataSource.Factory().setCache(cache).setUpstreamDataSourceFactory(upstreamFactory).setCacheWriteDataSinkFactory(null).setFlags(CacheDataSource.FLAG_IGNORE_CACHE_ON_ERROR);
    }

    private static synchronized DatabaseProvider getDatabase() {
        if (database == null) database = new StandaloneDatabaseProvider(App.get());
        return database;
    }

    private static synchronized Cache getCache() {
        if (cache == null) cache = new SimpleCache(FileUtil.getCacheDir("player"), new NoOpCacheEvictor(), getDatabase());
        return cache;
    }

    public static void reset() {
        if (cache != null) cache.release();
        httpDataSourceFactory = null;
        dataSourceFactory = null;
        extractorsFactory = null;
        database = null;
        cache = null;
    }
}<|MERGE_RESOLUTION|>--- conflicted
+++ resolved
@@ -112,23 +112,12 @@
 
     private static MediaItem getMediaItem(Uri uri, List<Sub> subs, int errorCode) {
         MediaItem.Builder builder = new MediaItem.Builder().setUri(uri);
-<<<<<<< HEAD
-        if (errorCode == PlaybackException.ERROR_CODE_PARSING_CONTAINER_UNSUPPORTED) builder.setMimeType(MimeTypes.APPLICATION_M3U8);
-        if (subs.size() > 0) builder.setSubtitleConfigurations(getSubtitles(subs));
-        return builder.build();
-    }
-
-    private static List<String> getAdsRegex(Uri uri) {
-        if (uri.getHost() != null) for (Rule rule : ApiConfig.get().getRules()) for (String host : rule.getHosts()) if (uri.getHost().contains(host)) return rule.getRegex();
-        return Collections.emptyList();
-=======
         if (errorCode == PlaybackException.ERROR_CODE_PARSING_CONTAINER_UNSUPPORTED || errorCode == PlaybackException.ERROR_CODE_IO_UNSPECIFIED) builder.setMimeType(MimeTypes.APPLICATION_M3U8);
         else if (errorCode == PlaybackException.ERROR_CODE_PARSING_MANIFEST_MALFORMED) builder.setMimeType(MimeTypes.APPLICATION_OCTET);
         if (subs.size() > 0) builder.setSubtitleConfigurations(getSubtitles(subs));
         builder.setAllowChunklessPreparation(Players.isHard());
         builder.setAds(Sniffer.getAdsRegex(uri));
         return builder.build();
->>>>>>> 04875150
     }
 
     private static List<MediaItem.SubtitleConfiguration> getSubtitles(List<Sub> subs) {
