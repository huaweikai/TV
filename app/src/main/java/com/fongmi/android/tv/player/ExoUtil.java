--- conflicted
+++ resolved
@@ -113,21 +113,15 @@
 
     private static MediaItem getMediaItem(Uri uri, String mimeType, List<Sub> subs) {
         MediaItem.Builder builder = new MediaItem.Builder().setUri(uri);
-<<<<<<< HEAD
-        if (errorCode == PlaybackException.ERROR_CODE_PARSING_CONTAINER_UNSUPPORTED || errorCode == PlaybackException.ERROR_CODE_IO_UNSPECIFIED) builder.setMimeType(MimeTypes.APPLICATION_M3U8);
-        if (subs.size() > 0) builder.setSubtitleConfigurations(getSubtitles(subs));
-=======
         if (subs.size() > 0) builder.setSubtitleConfigurations(getSubtitles(subs));
         builder.setAllowChunklessPreparation(Players.isHard());
         if (mimeType != null) builder.setMimeType(mimeType);
         builder.setAds(Sniffer.getAdsRegex(uri));
->>>>>>> 1ea6bd9c
         return builder.build();
     }
 
     private static String getMimeType(String format, int errorCode) {
         if (format != null) return format;
-        if (errorCode == PlaybackException.ERROR_CODE_PARSING_MANIFEST_MALFORMED) return MimeTypes.APPLICATION_OCTET;
         if (errorCode == PlaybackException.ERROR_CODE_PARSING_CONTAINER_UNSUPPORTED || errorCode == PlaybackException.ERROR_CODE_IO_UNSPECIFIED) return MimeTypes.APPLICATION_M3U8;
         return null;
     }
