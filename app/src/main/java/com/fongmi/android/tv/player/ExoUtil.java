package com.fongmi.android.tv.player;

import android.content.Context;
import android.graphics.Color;
import android.net.Uri;
import android.text.TextUtils;
import android.view.accessibility.CaptioningManager;

import androidx.media3.common.MediaItem;
import androidx.media3.common.MimeTypes;
import androidx.media3.common.PlaybackException;
import androidx.media3.common.TrackSelectionOverride;
import androidx.media3.common.Tracks;
import androidx.media3.database.DatabaseProvider;
import androidx.media3.database.StandaloneDatabaseProvider;
import androidx.media3.datasource.DataSource;
import androidx.media3.datasource.DefaultDataSource;
import androidx.media3.datasource.DefaultHttpDataSource;
import androidx.media3.datasource.HttpDataSource;
import androidx.media3.datasource.cache.Cache;
import androidx.media3.datasource.cache.CacheDataSource;
import androidx.media3.datasource.cache.NoOpCacheEvictor;
import androidx.media3.datasource.cache.SimpleCache;
import androidx.media3.datasource.okhttp.OkHttpDataSource;
import androidx.media3.exoplayer.DefaultLoadControl;
import androidx.media3.exoplayer.DefaultRenderersFactory;
import androidx.media3.exoplayer.ExoPlayer;
import androidx.media3.exoplayer.LoadControl;
import androidx.media3.exoplayer.RenderersFactory;
import androidx.media3.exoplayer.source.DefaultMediaSourceFactory;
import androidx.media3.exoplayer.source.MediaSource;
import androidx.media3.exoplayer.trackselection.DefaultTrackSelector;
import androidx.media3.exoplayer.trackselection.TrackSelector;
import androidx.media3.extractor.DefaultExtractorsFactory;
import androidx.media3.extractor.ExtractorsFactory;
import androidx.media3.extractor.ts.DefaultTsPayloadReaderFactory;
import androidx.media3.extractor.ts.TsExtractor;
import androidx.media3.ui.CaptionStyleCompat;

import com.fongmi.android.tv.App;
import com.fongmi.android.tv.Setting;
import com.fongmi.android.tv.bean.Channel;
import com.fongmi.android.tv.bean.Drm;
import com.fongmi.android.tv.bean.Result;
import com.fongmi.android.tv.bean.Sub;
import com.fongmi.android.tv.utils.UrlUtil;
import com.github.catvod.net.OkHttp;
import com.github.catvod.utils.Path;
import com.github.catvod.utils.Util;
import com.google.common.net.HttpHeaders;

import java.util.ArrayList;
import java.util.Collections;
import java.util.List;
import java.util.Locale;
import java.util.Map;

import okhttp3.Call;

public class ExoUtil {

    private static HttpDataSource.Factory httpDataSourceFactory;
    private static DataSource.Factory dataSourceFactory;
    private static ExtractorsFactory extractorsFactory;
    private static DatabaseProvider database;
    private static Cache cache;

    public static LoadControl buildLoadControl() {
        return new DefaultLoadControl();
    }

    public static TrackSelector buildTrackSelector() {
        DefaultTrackSelector trackSelector = new DefaultTrackSelector(App.get());
        trackSelector.setParameters(trackSelector.buildUponParameters().setPreferredTextLanguage(Locale.getDefault().getISO3Language()).setForceHighestSupportedBitrate(true).setTunnelingEnabled(Setting.isTunnel()));
        return trackSelector;
    }

    public static RenderersFactory buildRenderersFactory() {
        return new DefaultRenderersFactory(App.get()).setEnableDecoderFallback(true).setExtensionRendererMode(Math.abs(Setting.getDecode(Players.EXO) - 2));
    }

    public static CaptionStyleCompat getCaptionStyle() {
        return Setting.isCaption() ? CaptionStyleCompat.createFromCaptionStyle(((CaptioningManager) App.get().getSystemService(Context.CAPTIONING_SERVICE)).getUserStyle()) : new CaptionStyleCompat(Color.WHITE, Color.TRANSPARENT, Color.TRANSPARENT, CaptionStyleCompat.EDGE_TYPE_OUTLINE, Color.BLACK, null);
    }

    public static int getRetry(int errorCode) {
        return errorCode >= PlaybackException.ERROR_CODE_PARSING_CONTAINER_MALFORMED && errorCode <= PlaybackException.ERROR_CODE_PARSING_MANIFEST_UNSUPPORTED ? 2 : 1;
    }

    public static boolean haveTrack(Tracks tracks, int type) {
        int count = 0;
        for (Tracks.Group trackGroup : tracks.getGroups()) if (trackGroup.getType() == type) count += trackGroup.length;
        return count > 0;
    }

    public static void selectTrack(ExoPlayer player, int group, int track) {
        List<Integer> trackIndices = new ArrayList<>();
        selectTrack(player, group, track, trackIndices);
        setTrackParameters(player, group, trackIndices);
    }

    public static void deselectTrack(ExoPlayer player, int group, int track) {
        List<Integer> trackIndices = new ArrayList<>();
        deselectTrack(player, group, track, trackIndices);
        setTrackParameters(player, group, trackIndices);
    }

    public static String getMimeType(String path) {
        if (TextUtils.isEmpty(path)) return "";
        if (path.endsWith(".vtt")) return MimeTypes.TEXT_VTT;
        if (path.endsWith(".ssa") || path.endsWith(".ass")) return MimeTypes.TEXT_SSA;
        if (path.endsWith(".ttml") || path.endsWith(".xml") || path.endsWith(".dfxp")) return MimeTypes.APPLICATION_TTML;
        return MimeTypes.APPLICATION_SUBRIP;
    }

    private static String getMimeType(String format, int errorCode) {
        if (format != null) return format;
        if (errorCode == PlaybackException.ERROR_CODE_PARSING_CONTAINER_UNSUPPORTED || errorCode == PlaybackException.ERROR_CODE_PARSING_CONTAINER_MALFORMED) return MimeTypes.APPLICATION_M3U8;
        return null;
    }

    public static MediaSource getSource(Result result, Sub sub, int errorCode) {
        return getSource(result.getHeaders(), result.getRealUrl(), result.getFormat(), result.getSubs(), sub, null, errorCode);
    }

    public static MediaSource getSource(Channel channel, int errorCode) {
        return getSource(channel.getHeaders(), channel.getUrl(), null, Collections.emptyList(), null, channel.getDrm(), errorCode);
    }

    public static MediaSource getSource(Map<String, String> headers, String url, Sub sub, int errorCode) {
        return getSource(headers, url, null, new ArrayList<>(), sub, null, errorCode);
    }

    private static MediaSource getSource(Map<String, String> headers, String url, String format, List<Sub> subs, Sub sub, Drm drm, int errorCode) {
        Uri uri = UrlUtil.uri(url);
        if (sub != null) subs.add(sub);
        String mimeType = getMimeType(format, errorCode);
        if (uri.getUserInfo() != null) headers.put(HttpHeaders.AUTHORIZATION, Util.basic(uri.getUserInfo()));
        return new DefaultMediaSourceFactory(getDataSourceFactory(headers), getExtractorsFactory()).createMediaSource(getMediaItem(uri, mimeType, subs, drm));
    }

    private static MediaItem getMediaItem(Uri uri, String mimeType, List<Sub> subs, Drm drm) {
        MediaItem.Builder builder = new MediaItem.Builder().setUri(uri);
        if (subs.size() > 0) builder.setSubtitleConfigurations(getSubtitles(subs));
        if (drm != null) builder.setDrmConfiguration(drm.get());
<<<<<<< HEAD
=======
        builder.setAllowChunklessPreparation(Players.isHard(Players.EXO));
>>>>>>> 0302e008
        if (mimeType != null) builder.setMimeType(mimeType);
        return builder.build();
    }

    private static List<MediaItem.SubtitleConfiguration> getSubtitles(List<Sub> subs) {
        List<MediaItem.SubtitleConfiguration> items = new ArrayList<>();
        for (Sub sub : subs) items.add(sub.getExo());
        return items;
    }

    private static void selectTrack(ExoPlayer player, int group, int track, List<Integer> trackIndices) {
        if (group >= player.getCurrentTracks().getGroups().size()) return;
        Tracks.Group trackGroup = player.getCurrentTracks().getGroups().get(group);
        for (int i = 0; i < trackGroup.length; i++) {
            if (i == track || trackGroup.isTrackSelected(i)) trackIndices.add(i);
        }
    }

    private static void deselectTrack(ExoPlayer player, int group, int track, List<Integer> trackIndices) {
        if (group >= player.getCurrentTracks().getGroups().size()) return;
        Tracks.Group trackGroup = player.getCurrentTracks().getGroups().get(group);
        for (int i = 0; i < trackGroup.length; i++) {
            if (i != track && trackGroup.isTrackSelected(i)) trackIndices.add(i);
        }
    }

    private static void setTrackParameters(ExoPlayer player, int group, List<Integer> trackIndices) {
        if (group >= player.getCurrentTracks().getGroups().size()) return;
        player.setTrackSelectionParameters(player.getTrackSelectionParameters().buildUpon().setOverrideForType(new TrackSelectionOverride(player.getCurrentTracks().getGroups().get(group).getMediaTrackGroup(), trackIndices)).build());
    }

    private static synchronized ExtractorsFactory getExtractorsFactory() {
        if (extractorsFactory == null) extractorsFactory = new DefaultExtractorsFactory().setTsExtractorFlags(DefaultTsPayloadReaderFactory.FLAG_ENABLE_HDMV_DTS_AUDIO_STREAMS).setTsExtractorTimestampSearchBytes(TsExtractor.DEFAULT_TIMESTAMP_SEARCH_BYTES * 3);
        return extractorsFactory;
    }

    private static synchronized HttpDataSource.Factory getHttpDataSourceFactory() {
        if (httpDataSourceFactory == null) httpDataSourceFactory = Setting.getHttp() == 0 ? new DefaultHttpDataSource.Factory().setAllowCrossProtocolRedirects(true) : new OkHttpDataSource.Factory((Call.Factory) OkHttp.client());
        return httpDataSourceFactory;
    }

    private static synchronized DataSource.Factory getDataSourceFactory(Map<String, String> headers) {
        if (dataSourceFactory == null) dataSourceFactory = buildReadOnlyCacheDataSource(new DefaultDataSource.Factory(App.get(), getHttpDataSourceFactory()), getCache());
        httpDataSourceFactory.setDefaultRequestProperties(Players.checkUa(headers));
        return dataSourceFactory;
    }

    private static CacheDataSource.Factory buildReadOnlyCacheDataSource(DataSource.Factory upstreamFactory, Cache cache) {
        return new CacheDataSource.Factory().setCache(cache).setUpstreamDataSourceFactory(upstreamFactory).setCacheWriteDataSinkFactory(null).setFlags(CacheDataSource.FLAG_IGNORE_CACHE_ON_ERROR);
    }

    private static synchronized DatabaseProvider getDatabase() {
        if (database == null) database = new StandaloneDatabaseProvider(App.get());
        return database;
    }

    private static synchronized Cache getCache() {
        if (cache == null) cache = new SimpleCache(Path.exo(), new NoOpCacheEvictor(), getDatabase());
        return cache;
    }

    public static void reset() {
        if (cache != null) cache.release();
        httpDataSourceFactory = null;
        dataSourceFactory = null;
        extractorsFactory = null;
        database = null;
        cache = null;
    }
}<|MERGE_RESOLUTION|>--- conflicted
+++ resolved
@@ -143,10 +143,6 @@
         MediaItem.Builder builder = new MediaItem.Builder().setUri(uri);
         if (subs.size() > 0) builder.setSubtitleConfigurations(getSubtitles(subs));
         if (drm != null) builder.setDrmConfiguration(drm.get());
-<<<<<<< HEAD
-=======
-        builder.setAllowChunklessPreparation(Players.isHard(Players.EXO));
->>>>>>> 0302e008
         if (mimeType != null) builder.setMimeType(mimeType);
         return builder.build();
     }
