package com.fongmi.android.tv.player;

import android.graphics.Color;
import android.net.Uri;

import androidx.media3.common.MediaItem;
import androidx.media3.common.MimeTypes;
import androidx.media3.common.PlaybackException;
import androidx.media3.common.TrackSelectionOverride;
import androidx.media3.common.Tracks;
import androidx.media3.database.DatabaseProvider;
import androidx.media3.database.StandaloneDatabaseProvider;
import androidx.media3.datasource.DataSource;
import androidx.media3.datasource.DefaultDataSource;
import androidx.media3.datasource.DefaultHttpDataSource;
import androidx.media3.datasource.HttpDataSource;
import androidx.media3.datasource.cache.Cache;
import androidx.media3.datasource.cache.CacheDataSource;
import androidx.media3.datasource.cache.NoOpCacheEvictor;
import androidx.media3.datasource.cache.SimpleCache;
import androidx.media3.datasource.okhttp.OkHttpDataSource;
import androidx.media3.exoplayer.DefaultLoadControl;
import androidx.media3.exoplayer.DefaultRenderersFactory;
import androidx.media3.exoplayer.ExoPlayer;
import androidx.media3.exoplayer.LoadControl;
import androidx.media3.exoplayer.RenderersFactory;
import androidx.media3.exoplayer.source.DefaultMediaSourceFactory;
import androidx.media3.exoplayer.source.MediaSource;
import androidx.media3.exoplayer.trackselection.DefaultTrackSelector;
import androidx.media3.exoplayer.trackselection.TrackSelector;
import androidx.media3.extractor.DefaultExtractorsFactory;
import androidx.media3.extractor.ExtractorsFactory;
import androidx.media3.extractor.ts.DefaultTsPayloadReaderFactory;
import androidx.media3.extractor.ts.TsExtractor;
import androidx.media3.ui.CaptionStyleCompat;

import com.fongmi.android.tv.App;
import com.fongmi.android.tv.Setting;
import com.fongmi.android.tv.bean.Channel;
import com.fongmi.android.tv.bean.Result;
import com.fongmi.android.tv.bean.Sub;
import com.fongmi.android.tv.utils.Utils;
import com.github.catvod.net.OkHttp;
import com.github.catvod.utils.Path;
import com.github.catvod.utils.Util;
import com.google.common.net.HttpHeaders;

import java.util.ArrayList;
import java.util.Collections;
import java.util.List;
import java.util.Map;

import okhttp3.Call;

public class ExoUtil {

    private static HttpDataSource.Factory httpDataSourceFactory;
    private static DataSource.Factory dataSourceFactory;
    private static ExtractorsFactory extractorsFactory;
    private static DatabaseProvider database;
    private static Cache cache;

    public static LoadControl buildLoadControl() {
        return new DefaultLoadControl();
    }

    public static TrackSelector buildTrackSelector() {
        DefaultTrackSelector trackSelector = new DefaultTrackSelector(App.get());
        trackSelector.setParameters(trackSelector.buildUponParameters().setPreferredTextLanguage("zh").setTunnelingEnabled(Setting.isTunnel()));
        return trackSelector;
    }

    public static RenderersFactory buildRenderersFactory() {
        return new DefaultRenderersFactory(App.get()).setExtensionRendererMode(Math.abs(Setting.getDecode() - 2));
    }

    public static CaptionStyleCompat getCaptionStyle() {
        return new CaptionStyleCompat(Color.WHITE, Color.TRANSPARENT, Color.TRANSPARENT, CaptionStyleCompat.EDGE_TYPE_OUTLINE, Color.BLACK, null);
    }

    public static boolean haveTrack(Tracks tracks, int type) {
        int count = 0;
        for (Tracks.Group trackGroup : tracks.getGroups()) if (trackGroup.getType() == type) count += trackGroup.length;
        return count > 0;
    }

    public static void selectTrack(ExoPlayer player, int group, int track) {
        List<Integer> trackIndices = new ArrayList<>();
        selectTrack(player, group, track, trackIndices);
        setTrackParameters(player, group, trackIndices);
    }

    public static void deselectTrack(ExoPlayer player, int group, int track) {
        List<Integer> trackIndices = new ArrayList<>();
        deselectTrack(player, group, track, trackIndices);
        setTrackParameters(player, group, trackIndices);
    }

    public static MediaSource getSource(Result result, int errorCode) {
        return getSource(result.getHeaders(), result.getRealUrl(), result.getFormat(), result.getSubs(), errorCode);
    }

    public static MediaSource getSource(Channel channel, int errorCode) {
        return getSource(channel.getHeaders(), channel.getUrl(), null, Collections.emptyList(), errorCode);
    }

    public static MediaSource getSource(Map<String, String> headers, String url, int errorCode) {
        return getSource(headers, url, null, Collections.emptyList(), errorCode);
    }

    private static MediaSource getSource(Map<String, String> headers, String url, String format, List<Sub> subs, int errorCode) {
        Uri uri = Uri.parse(url.trim().replace("\\", ""));
        String mimeType = getMimeType(format, errorCode);
        if (uri.getUserInfo() != null) headers.put(HttpHeaders.AUTHORIZATION, "Basic " + Util.base64(uri.getUserInfo()));
        return new DefaultMediaSourceFactory(getDataSourceFactory(headers), getExtractorsFactory()).createMediaSource(getMediaItem(uri, mimeType, subs));
    }

    private static MediaItem getMediaItem(Uri uri, String mimeType, List<Sub> subs) {
        MediaItem.Builder builder = new MediaItem.Builder().setUri(uri);
        if (subs.size() > 0) builder.setSubtitleConfigurations(getSubtitles(subs));
<<<<<<< HEAD
        if (drm != null) builder.setDrmConfiguration(drm.get());
=======
        builder.setAllowChunklessPreparation(Players.isHard());
>>>>>>> 956d84d4
        if (mimeType != null) builder.setMimeType(mimeType);
        return builder.build();
    }

    private static String getMimeType(String format, int errorCode) {
        if (format != null) return format;
        if (errorCode == PlaybackException.ERROR_CODE_PARSING_CONTAINER_UNSUPPORTED || errorCode == PlaybackException.ERROR_CODE_IO_UNSPECIFIED) return MimeTypes.APPLICATION_M3U8;
        return null;
    }

    private static List<MediaItem.SubtitleConfiguration> getSubtitles(List<Sub> subs) {
        List<MediaItem.SubtitleConfiguration> items = new ArrayList<>();
        for (Sub sub : subs) items.add(sub.getExo());
        return items;
    }

    private static void selectTrack(ExoPlayer player, int group, int track, List<Integer> trackIndices) {
        Tracks.Group trackGroup = player.getCurrentTracks().getGroups().get(group);
        for (int i = 0; i < trackGroup.length; i++) {
            if (i == track || trackGroup.isTrackSelected(i)) trackIndices.add(i);
        }
    }

    private static void deselectTrack(ExoPlayer player, int group, int track, List<Integer> trackIndices) {
        Tracks.Group trackGroup = player.getCurrentTracks().getGroups().get(group);
        for (int i = 0; i < trackGroup.length; i++) {
            if (i != track && trackGroup.isTrackSelected(i)) trackIndices.add(i);
        }
    }

    private static void setTrackParameters(ExoPlayer player, int group, List<Integer> trackIndices) {
        player.setTrackSelectionParameters(player.getTrackSelectionParameters().buildUpon().setOverrideForType(new TrackSelectionOverride(player.getCurrentTracks().getGroups().get(group).getMediaTrackGroup(), trackIndices)).build());
    }

    private static synchronized ExtractorsFactory getExtractorsFactory() {
        if (extractorsFactory == null) extractorsFactory = new DefaultExtractorsFactory().setTsExtractorFlags(DefaultTsPayloadReaderFactory.FLAG_ENABLE_HDMV_DTS_AUDIO_STREAMS).setTsExtractorTimestampSearchBytes(TsExtractor.DEFAULT_TIMESTAMP_SEARCH_BYTES * 3);
        return extractorsFactory;
    }

    private static synchronized HttpDataSource.Factory getHttpDataSourceFactory() {
        if (httpDataSourceFactory == null) httpDataSourceFactory = Setting.getHttp() == 0 ? new DefaultHttpDataSource.Factory().setAllowCrossProtocolRedirects(true) : new OkHttpDataSource.Factory((Call.Factory) OkHttp.client());
        return httpDataSourceFactory;
    }

    private static synchronized DataSource.Factory getDataSourceFactory(Map<String, String> headers) {
        if (dataSourceFactory == null) dataSourceFactory = buildReadOnlyCacheDataSource(new DefaultDataSource.Factory(App.get(), getHttpDataSourceFactory()), getCache());
        httpDataSourceFactory.setDefaultRequestProperties(Utils.checkUa(headers));
        return dataSourceFactory;
    }

    private static CacheDataSource.Factory buildReadOnlyCacheDataSource(DataSource.Factory upstreamFactory, Cache cache) {
        return new CacheDataSource.Factory().setCache(cache).setUpstreamDataSourceFactory(upstreamFactory).setCacheWriteDataSinkFactory(null).setFlags(CacheDataSource.FLAG_IGNORE_CACHE_ON_ERROR);
    }

    private static synchronized DatabaseProvider getDatabase() {
        if (database == null) database = new StandaloneDatabaseProvider(App.get());
        return database;
    }

    private static synchronized Cache getCache() {
        if (cache == null) cache = new SimpleCache(Path.exo(), new NoOpCacheEvictor(), getDatabase());
        return cache;
    }

    public static void reset() {
        if (cache != null) cache.release();
        httpDataSourceFactory = null;
        dataSourceFactory = null;
        extractorsFactory = null;
        database = null;
        cache = null;
    }
}<|MERGE_RESOLUTION|>--- conflicted
+++ resolved
@@ -118,11 +118,6 @@
     private static MediaItem getMediaItem(Uri uri, String mimeType, List<Sub> subs) {
         MediaItem.Builder builder = new MediaItem.Builder().setUri(uri);
         if (subs.size() > 0) builder.setSubtitleConfigurations(getSubtitles(subs));
-<<<<<<< HEAD
-        if (drm != null) builder.setDrmConfiguration(drm.get());
-=======
-        builder.setAllowChunklessPreparation(Players.isHard());
->>>>>>> 956d84d4
         if (mimeType != null) builder.setMimeType(mimeType);
         return builder.build();
     }
