package com.fongmi.android.tv.player;

import android.graphics.Color;
import android.net.Uri;
import android.util.Base64;

import androidx.media3.common.MediaItem;
import androidx.media3.common.MimeTypes;
import androidx.media3.common.PlaybackException;
import androidx.media3.common.Tracks;
import androidx.media3.database.DatabaseProvider;
import androidx.media3.database.StandaloneDatabaseProvider;
import androidx.media3.datasource.DataSource;
import androidx.media3.datasource.DefaultDataSource;
import androidx.media3.datasource.DefaultHttpDataSource;
import androidx.media3.datasource.HttpDataSource;
import androidx.media3.datasource.cache.Cache;
import androidx.media3.datasource.cache.CacheDataSource;
import androidx.media3.datasource.cache.NoOpCacheEvictor;
import androidx.media3.datasource.cache.SimpleCache;
import androidx.media3.exoplayer.DefaultLoadControl;
import androidx.media3.exoplayer.DefaultRenderersFactory;
import androidx.media3.exoplayer.LoadControl;
import androidx.media3.exoplayer.RenderersFactory;
import androidx.media3.exoplayer.source.DefaultMediaSourceFactory;
import androidx.media3.exoplayer.source.MediaSource;
import androidx.media3.exoplayer.trackselection.DefaultTrackSelector;
import androidx.media3.exoplayer.trackselection.TrackSelector;
import androidx.media3.extractor.DefaultExtractorsFactory;
import androidx.media3.extractor.ExtractorsFactory;
import androidx.media3.extractor.ts.DefaultTsPayloadReaderFactory;
import androidx.media3.extractor.ts.TsExtractor;
import androidx.media3.ui.CaptionStyleCompat;

import com.fongmi.android.tv.App;
import com.fongmi.android.tv.bean.Result;
import com.fongmi.android.tv.bean.Sub;
import com.fongmi.android.tv.utils.FileUtil;
import com.fongmi.android.tv.utils.Prefers;
import com.fongmi.android.tv.utils.Sniffer;
import com.google.common.net.HttpHeaders;

import java.util.ArrayList;
import java.util.Collections;
import java.util.List;
import java.util.Map;

public class ExoUtil {

    private static HttpDataSource.Factory httpDataSourceFactory;
    private static DataSource.Factory dataSourceFactory;
    private static ExtractorsFactory extractorsFactory;
    private static DatabaseProvider database;
    private static Cache cache;

    public static LoadControl buildLoadControl() {
        return new DefaultLoadControl();
    }

    public static TrackSelector buildTrackSelector() {
        DefaultTrackSelector trackSelector = new DefaultTrackSelector(App.get());
        trackSelector.setParameters(trackSelector.buildUponParameters().setPreferredTextLanguage("zh"));
        return trackSelector;
    }

    public static RenderersFactory buildRenderersFactory() {
        return new DefaultRenderersFactory(App.get()).setExtensionRendererMode(Math.abs(Prefers.getDecode() - 2));
    }

    public static CaptionStyleCompat getCaptionStyle() {
        return new CaptionStyleCompat(Color.WHITE, Color.TRANSPARENT, Color.TRANSPARENT, CaptionStyleCompat.EDGE_TYPE_OUTLINE, Color.BLACK, null);
    }

    public static boolean haveTrack(Tracks tracks, int type) {
        int count = 0;
        for (Tracks.Group trackGroup : tracks.getGroups()) if (trackGroup.getType() == type) count += trackGroup.length;
        return count > 0;
    }

    public static MediaSource getSource(Result result, int errorCode) {
        return getSource(result.getHeaders(), result.getRealUrl(), result.getSubs(), errorCode);
    }

    public static MediaSource getSource(Map<String, String> headers, String url, int errorCode) {
        return getSource(headers, url, Collections.emptyList(), errorCode);
    }

    private static MediaSource getSource(Map<String, String> headers, String url, List<Sub> subs, int errorCode) {
        Uri uri = Uri.parse(url.trim().replace("\\", ""));
        if (uri.getUserInfo() != null) headers.put(HttpHeaders.AUTHORIZATION, "Basic " + Base64.encodeToString(uri.getUserInfo().getBytes(), Base64.NO_WRAP));
        return new DefaultMediaSourceFactory(getDataSourceFactory(headers), getExtractorsFactory()).createMediaSource(getMediaItem(uri, subs, errorCode));
    }

<<<<<<< HEAD
    private static MediaItem getMediaItem(String url, List<Sub> subs, int errorCode) {
        MediaItem.Builder builder = new MediaItem.Builder().setUri(Uri.parse(url.trim().replace("\\", "")));
        if (errorCode == PlaybackException.ERROR_CODE_PARSING_CONTAINER_UNSUPPORTED) builder.setMimeType(MimeTypes.APPLICATION_M3U8);
=======
    private static MediaItem getMediaItem(Uri uri, List<Sub> subs, int errorCode) {
        MediaItem.Builder builder = new MediaItem.Builder().setUri(uri);
        if (errorCode == PlaybackException.ERROR_CODE_PARSING_MANIFEST_MALFORMED) builder.setMimeType(MimeTypes.APPLICATION_OCTET);
        else if (errorCode == PlaybackException.ERROR_CODE_PARSING_CONTAINER_UNSUPPORTED) builder.setMimeType(MimeTypes.APPLICATION_M3U8);
>>>>>>> a45ea703
        if (subs.size() > 0) builder.setSubtitleConfigurations(getSubtitles(subs));
        return builder.build();
    }

    private static List<MediaItem.SubtitleConfiguration> getSubtitles(List<Sub> subs) {
        List<MediaItem.SubtitleConfiguration> items = new ArrayList<>();
        for (Sub sub : subs) items.add(sub.getExo());
        return items;
    }

    private static synchronized ExtractorsFactory getExtractorsFactory() {
        if (extractorsFactory == null) extractorsFactory = new DefaultExtractorsFactory().setTsExtractorFlags(DefaultTsPayloadReaderFactory.FLAG_ENABLE_HDMV_DTS_AUDIO_STREAMS).setTsExtractorTimestampSearchBytes(TsExtractor.DEFAULT_TIMESTAMP_SEARCH_BYTES * 3);
        return extractorsFactory;
    }

    private static synchronized HttpDataSource.Factory getHttpDataSourceFactory() {
        if (httpDataSourceFactory == null) httpDataSourceFactory = new DefaultHttpDataSource.Factory().setAllowCrossProtocolRedirects(true);
        return httpDataSourceFactory;
    }

    private static synchronized DataSource.Factory getDataSourceFactory(Map<String, String> headers) {
        if (!headers.containsKey(HttpHeaders.USER_AGENT)) headers.put(HttpHeaders.USER_AGENT, Sniffer.CHROME);
        if (dataSourceFactory == null) dataSourceFactory = buildReadOnlyCacheDataSource(new DefaultDataSource.Factory(App.get(), getHttpDataSourceFactory()), getCache());
        httpDataSourceFactory.setDefaultRequestProperties(headers);
        return dataSourceFactory;
    }

    private static CacheDataSource.Factory buildReadOnlyCacheDataSource(DataSource.Factory upstreamFactory, Cache cache) {
        return new CacheDataSource.Factory().setCache(cache).setUpstreamDataSourceFactory(upstreamFactory).setCacheWriteDataSinkFactory(null).setFlags(CacheDataSource.FLAG_IGNORE_CACHE_ON_ERROR);
    }

    private static synchronized DatabaseProvider getDatabase() {
        if (database == null) database = new StandaloneDatabaseProvider(App.get());
        return database;
    }

    private static synchronized Cache getCache() {
        if (cache == null) cache = new SimpleCache(FileUtil.getCacheDir("player"), new NoOpCacheEvictor(), getDatabase());
        return cache;
    }
}<|MERGE_RESOLUTION|>--- conflicted
+++ resolved
@@ -91,16 +91,9 @@
         return new DefaultMediaSourceFactory(getDataSourceFactory(headers), getExtractorsFactory()).createMediaSource(getMediaItem(uri, subs, errorCode));
     }
 
-<<<<<<< HEAD
     private static MediaItem getMediaItem(String url, List<Sub> subs, int errorCode) {
         MediaItem.Builder builder = new MediaItem.Builder().setUri(Uri.parse(url.trim().replace("\\", "")));
         if (errorCode == PlaybackException.ERROR_CODE_PARSING_CONTAINER_UNSUPPORTED) builder.setMimeType(MimeTypes.APPLICATION_M3U8);
-=======
-    private static MediaItem getMediaItem(Uri uri, List<Sub> subs, int errorCode) {
-        MediaItem.Builder builder = new MediaItem.Builder().setUri(uri);
-        if (errorCode == PlaybackException.ERROR_CODE_PARSING_MANIFEST_MALFORMED) builder.setMimeType(MimeTypes.APPLICATION_OCTET);
-        else if (errorCode == PlaybackException.ERROR_CODE_PARSING_CONTAINER_UNSUPPORTED) builder.setMimeType(MimeTypes.APPLICATION_M3U8);
->>>>>>> a45ea703
         if (subs.size() > 0) builder.setSubtitleConfigurations(getSubtitles(subs));
         return builder.build();
     }
