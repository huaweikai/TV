package com.fongmi.android.tv.player;

import android.graphics.Color;
import android.net.Uri;

import androidx.media3.common.MediaItem;
import androidx.media3.common.MimeTypes;
import androidx.media3.common.PlaybackException;
import androidx.media3.common.TrackSelectionOverride;
import androidx.media3.common.Tracks;
import androidx.media3.database.DatabaseProvider;
import androidx.media3.database.StandaloneDatabaseProvider;
import androidx.media3.datasource.DataSource;
import androidx.media3.datasource.DefaultDataSource;
import androidx.media3.datasource.DefaultHttpDataSource;
import androidx.media3.datasource.HttpDataSource;
import androidx.media3.datasource.cache.Cache;
import androidx.media3.datasource.cache.CacheDataSource;
import androidx.media3.datasource.cache.NoOpCacheEvictor;
import androidx.media3.datasource.cache.SimpleCache;
import androidx.media3.datasource.okhttp.OkHttpDataSource;
import androidx.media3.exoplayer.DefaultLoadControl;
import androidx.media3.exoplayer.DefaultRenderersFactory;
import androidx.media3.exoplayer.ExoPlayer;
import androidx.media3.exoplayer.LoadControl;
import androidx.media3.exoplayer.RenderersFactory;
import androidx.media3.exoplayer.source.DefaultMediaSourceFactory;
import androidx.media3.exoplayer.source.MediaSource;
import androidx.media3.exoplayer.trackselection.DefaultTrackSelector;
import androidx.media3.exoplayer.trackselection.TrackSelector;
import androidx.media3.extractor.DefaultExtractorsFactory;
import androidx.media3.extractor.ExtractorsFactory;
import androidx.media3.extractor.ts.DefaultTsPayloadReaderFactory;
import androidx.media3.extractor.ts.TsExtractor;
import androidx.media3.ui.CaptionStyleCompat;

import com.fongmi.android.tv.App;
import com.fongmi.android.tv.Setting;
import com.fongmi.android.tv.bean.Channel;
import com.fongmi.android.tv.bean.Drm;
import com.fongmi.android.tv.bean.Result;
import com.fongmi.android.tv.bean.Sub;
import com.fongmi.android.tv.utils.Sniffer;
import com.fongmi.android.tv.utils.Utils;
import com.github.catvod.net.OkHttp;
import com.github.catvod.utils.Path;
import com.github.catvod.utils.Util;
import com.google.common.net.HttpHeaders;

import java.util.ArrayList;
import java.util.Collections;
import java.util.List;
import java.util.Map;

import okhttp3.Call;

public class ExoUtil {

    private static HttpDataSource.Factory httpDataSourceFactory;
    private static DataSource.Factory dataSourceFactory;
    private static ExtractorsFactory extractorsFactory;
    private static DatabaseProvider database;
    private static Cache cache;

    public static LoadControl buildLoadControl() {
        return new DefaultLoadControl();
    }

    public static TrackSelector buildTrackSelector() {
        DefaultTrackSelector trackSelector = new DefaultTrackSelector(App.get());
        trackSelector.setParameters(trackSelector.buildUponParameters().setPreferredTextLanguage("zh").setTunnelingEnabled(Setting.isTunnel()));
        return trackSelector;
    }

    public static RenderersFactory buildRenderersFactory() {
        return new DefaultRenderersFactory(App.get()).setExtensionRendererMode(Math.abs(Setting.getDecode() - 2));
    }

    public static CaptionStyleCompat getCaptionStyle() {
        return new CaptionStyleCompat(Color.WHITE, Color.TRANSPARENT, Color.TRANSPARENT, CaptionStyleCompat.EDGE_TYPE_OUTLINE, Color.BLACK, null);
    }

    public static boolean haveTrack(Tracks tracks, int type) {
        int count = 0;
        for (Tracks.Group trackGroup : tracks.getGroups()) if (trackGroup.getType() == type) count += trackGroup.length;
        return count > 0;
    }

    public static void selectTrack(ExoPlayer player, int group, int track) {
        List<Integer> trackIndices = new ArrayList<>();
        selectTrack(player, group, track, trackIndices);
        setTrackParameters(player, group, trackIndices);
    }

    public static void deselectTrack(ExoPlayer player, int group, int track) {
        List<Integer> trackIndices = new ArrayList<>();
        deselectTrack(player, group, track, trackIndices);
        setTrackParameters(player, group, trackIndices);
    }

    public static MediaSource getSource(Result result, int errorCode) {
        return getSource(result.getHeaders(), result.getRealUrl(), result.getFormat(), result.getSubs(), null, errorCode);
    }

    public static MediaSource getSource(Channel channel, int errorCode) {
        return getSource(channel.getHeaders(), channel.getUrl(), null, Collections.emptyList(), channel.getDrm(), errorCode);
    }

    public static MediaSource getSource(Map<String, String> headers, String url, int errorCode) {
        return getSource(headers, url, null, Collections.emptyList(), null, errorCode);
    }

    private static MediaSource getSource(Map<String, String> headers, String url, String format, List<Sub> subs, Drm drm, int errorCode) {
        Uri uri = Uri.parse(url.trim().replace("\\", ""));
        String mimeType = getMimeType(format, errorCode);
        if (uri.getUserInfo() != null) headers.put(HttpHeaders.AUTHORIZATION, "Basic " + Util.base64(uri.getUserInfo()));
        return new DefaultMediaSourceFactory(getDataSourceFactory(headers), getExtractorsFactory()).createMediaSource(getMediaItem(uri, mimeType, subs, drm));
    }

    private static MediaItem getMediaItem(Uri uri, String mimeType, List<Sub> subs, Drm drm) {
        MediaItem.Builder builder = new MediaItem.Builder().setUri(uri);
        if (subs.size() > 0) builder.setSubtitleConfigurations(getSubtitles(subs));
<<<<<<< HEAD
=======
        if (drm != null) builder.setDrmConfiguration(drm.get());
        builder.setAllowChunklessPreparation(Players.isHard());
>>>>>>> 56fa69bf
        if (mimeType != null) builder.setMimeType(mimeType);
        return builder.build();
    }

    private static String getMimeType(String format, int errorCode) {
        if (format != null) return format;
        if (errorCode == PlaybackException.ERROR_CODE_PARSING_CONTAINER_UNSUPPORTED || errorCode == PlaybackException.ERROR_CODE_IO_UNSPECIFIED) return MimeTypes.APPLICATION_M3U8;
        return null;
    }

    private static List<MediaItem.SubtitleConfiguration> getSubtitles(List<Sub> subs) {
        List<MediaItem.SubtitleConfiguration> items = new ArrayList<>();
        for (Sub sub : subs) items.add(sub.getExo());
        return items;
    }

    private static void selectTrack(ExoPlayer player, int group, int track, List<Integer> trackIndices) {
        Tracks.Group trackGroup = player.getCurrentTracks().getGroups().get(group);
        for (int i = 0; i < trackGroup.length; i++) {
            if (i == track || trackGroup.isTrackSelected(i)) trackIndices.add(i);
        }
    }

    private static void deselectTrack(ExoPlayer player, int group, int track, List<Integer> trackIndices) {
        Tracks.Group trackGroup = player.getCurrentTracks().getGroups().get(group);
        for (int i = 0; i < trackGroup.length; i++) {
            if (i != track && trackGroup.isTrackSelected(i)) trackIndices.add(i);
        }
    }

    private static void setTrackParameters(ExoPlayer player, int group, List<Integer> trackIndices) {
        player.setTrackSelectionParameters(player.getTrackSelectionParameters().buildUpon().setOverrideForType(new TrackSelectionOverride(player.getCurrentTracks().getGroups().get(group).getMediaTrackGroup(), trackIndices)).build());
    }

    private static synchronized ExtractorsFactory getExtractorsFactory() {
        if (extractorsFactory == null) extractorsFactory = new DefaultExtractorsFactory().setTsExtractorFlags(DefaultTsPayloadReaderFactory.FLAG_ENABLE_HDMV_DTS_AUDIO_STREAMS).setTsExtractorTimestampSearchBytes(TsExtractor.DEFAULT_TIMESTAMP_SEARCH_BYTES * 3);
        return extractorsFactory;
    }

    private static synchronized HttpDataSource.Factory getHttpDataSourceFactory() {
        if (httpDataSourceFactory == null) httpDataSourceFactory = Setting.getHttp() == 0 ? new DefaultHttpDataSource.Factory().setAllowCrossProtocolRedirects(true) : new OkHttpDataSource.Factory((Call.Factory) OkHttp.client());
        return httpDataSourceFactory;
    }

    private static synchronized DataSource.Factory getDataSourceFactory(Map<String, String> headers) {
        if (dataSourceFactory == null) dataSourceFactory = buildReadOnlyCacheDataSource(new DefaultDataSource.Factory(App.get(), getHttpDataSourceFactory()), getCache());
        httpDataSourceFactory.setDefaultRequestProperties(Utils.checkUa(headers));
        return dataSourceFactory;
    }

    private static CacheDataSource.Factory buildReadOnlyCacheDataSource(DataSource.Factory upstreamFactory, Cache cache) {
        return new CacheDataSource.Factory().setCache(cache).setUpstreamDataSourceFactory(upstreamFactory).setCacheWriteDataSinkFactory(null).setFlags(CacheDataSource.FLAG_IGNORE_CACHE_ON_ERROR);
    }

    private static synchronized DatabaseProvider getDatabase() {
        if (database == null) database = new StandaloneDatabaseProvider(App.get());
        return database;
    }

    private static synchronized Cache getCache() {
        if (cache == null) cache = new SimpleCache(Path.exo(), new NoOpCacheEvictor(), getDatabase());
        return cache;
    }

    public static void reset() {
        if (cache != null) cache.release();
        httpDataSourceFactory = null;
        dataSourceFactory = null;
        extractorsFactory = null;
        database = null;
        cache = null;
    }
}<|MERGE_RESOLUTION|>--- conflicted
+++ resolved
@@ -120,11 +120,7 @@
     private static MediaItem getMediaItem(Uri uri, String mimeType, List<Sub> subs, Drm drm) {
         MediaItem.Builder builder = new MediaItem.Builder().setUri(uri);
         if (subs.size() > 0) builder.setSubtitleConfigurations(getSubtitles(subs));
-<<<<<<< HEAD
-=======
         if (drm != null) builder.setDrmConfiguration(drm.get());
-        builder.setAllowChunklessPreparation(Players.isHard());
->>>>>>> 56fa69bf
         if (mimeType != null) builder.setMimeType(mimeType);
         return builder.build();
     }
