package com.fongmi.android.tv.api;

import android.app.Activity;
import android.view.LayoutInflater;
import android.view.View;

import androidx.appcompat.app.AlertDialog;

import com.fongmi.android.tv.App;
import com.fongmi.android.tv.BuildConfig;
import com.fongmi.android.tv.Github;
import com.fongmi.android.tv.R;
import com.fongmi.android.tv.databinding.DialogUpdateBinding;
import com.fongmi.android.tv.net.Download;
import com.fongmi.android.tv.net.OkHttp;
import com.fongmi.android.tv.utils.FileUtil;
import com.fongmi.android.tv.utils.Notify;
import com.fongmi.android.tv.utils.Prefers;
import com.fongmi.android.tv.utils.ResUtil;
import com.google.android.material.dialog.MaterialAlertDialogBuilder;

import org.json.JSONObject;

import java.io.File;
import java.util.Locale;

public class Updater implements Download.Callback {

    private DialogUpdateBinding binding;
    private AlertDialog dialog;

    private static class Loader {
        static volatile Updater INSTANCE = new Updater();
    }

    public static Updater get() {
        return Loader.INSTANCE;
    }

    private File getFile() {
        return FileUtil.getCacheFile(BuildConfig.FLAVOR + ".apk");
    }

    private String getJson() {
        return Github.get().getKitkatPath("/release/" + BuildConfig.FLAVOR + ".json");
    }

    private String getApk() {
        return Github.get().getKitkatPath("/release/" + BuildConfig.FLAVOR + ".apk");
    }

    public Updater force() {
        Notify.show(R.string.update_check);
        Prefers.putUpdate(true);
        return this;
    }

<<<<<<< HEAD
=======
    public Updater dev() {
        this.branch = Github.DEV;
        return this;
    }

>>>>>>> 009b7d7d
    private Updater check() {
        dismiss();
        return this;
    }

    public void start() {
        App.execute(this::doInBackground);
    }

    private boolean need(int code) {
        return code > BuildConfig.VERSION_CODE && Prefers.getUpdate();
    }

    private void doInBackground() {
        try {
            JSONObject object = new JSONObject(OkHttp.newCall(getJson()).execute().body().string());
            String name = object.optString("name");
            String desc = object.optString("desc");
            int code = object.optInt("code");
            if (need(code)) App.post(() -> show(App.activity(), name, desc));
        } catch (Exception e) {
            e.printStackTrace();
        }
    }

    private void show(Activity activity, String version, String desc) {
        binding = DialogUpdateBinding.inflate(LayoutInflater.from(activity));
        binding.version.setText(ResUtil.getString(R.string.update_version, version));
        binding.confirm.setOnClickListener(this::confirm);
        binding.cancel.setOnClickListener(this::cancel);
        binding.desc.setText(desc);
        check().create(activity).show();
    }

    private AlertDialog create(Activity activity) {
        return dialog = new MaterialAlertDialogBuilder(activity).setView(binding.getRoot()).setCancelable(false).create();
    }

    private void cancel(View view) {
        Prefers.putUpdate(false);
        dismiss();
    }

    private void confirm(View view) {
        binding.confirm.setEnabled(false);
        Download.create(getApk(), getFile(), this).start();
    }

    private void dismiss() {
        try {
            if (dialog != null) dialog.dismiss();
        } catch (Exception ignored) {
        }
    }

    @Override
    public void progress(int progress) {
        binding.confirm.setText(String.format(Locale.getDefault(), "%1$d%%", progress));
    }

    @Override
    public void error(String message) {
        Notify.show(message);
        dismiss();
    }

    @Override
    public void success(File file) {
        FileUtil.openFile(getFile());
        dismiss();
    }
}<|MERGE_RESOLUTION|>--- conflicted
+++ resolved
@@ -28,6 +28,7 @@
 
     private DialogUpdateBinding binding;
     private AlertDialog dialog;
+    private String branch;
 
     private static class Loader {
         static volatile Updater INSTANCE = new Updater();
@@ -38,15 +39,19 @@
     }
 
     private File getFile() {
-        return FileUtil.getCacheFile(BuildConfig.FLAVOR + ".apk");
+        return FileUtil.getCacheFile(branch + ".apk");
     }
 
     private String getJson() {
-        return Github.get().getKitkatPath("/release/" + BuildConfig.FLAVOR + ".json");
+        return Github.get().getBranchPath(branch, "/release/" + BuildConfig.FLAVOR_mode + "-" + branch + ".json");
     }
 
     private String getApk() {
-        return Github.get().getKitkatPath("/release/" + BuildConfig.FLAVOR + ".apk");
+        return Github.get().getBranchPath(branch, "/release/" + BuildConfig.FLAVOR_mode + "-" + BuildConfig.FLAVOR_api + ".apk");
+    }
+
+    private Updater() {
+        this.branch = Github.RELEASE;
     }
 
     public Updater force() {
@@ -55,14 +60,11 @@
         return this;
     }
 
-<<<<<<< HEAD
-=======
     public Updater dev() {
         this.branch = Github.DEV;
         return this;
     }
 
->>>>>>> 009b7d7d
     private Updater check() {
         dismiss();
         return this;
@@ -72,8 +74,8 @@
         App.execute(this::doInBackground);
     }
 
-    private boolean need(int code) {
-        return code > BuildConfig.VERSION_CODE && Prefers.getUpdate();
+    private boolean need(int code, String name) {
+        return (branch.equals(Github.DEV) ? !name.equals(BuildConfig.VERSION_NAME) : code > BuildConfig.VERSION_CODE) && Prefers.getUpdate();
     }
 
     private void doInBackground() {
@@ -82,7 +84,7 @@
             String name = object.optString("name");
             String desc = object.optString("desc");
             int code = object.optInt("code");
-            if (need(code)) App.post(() -> show(App.activity(), name, desc));
+            if (need(code, name)) App.post(() -> show(App.activity(), name, desc));
         } catch (Exception e) {
             e.printStackTrace();
         }
