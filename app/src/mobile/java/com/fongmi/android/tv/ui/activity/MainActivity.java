--- conflicted
+++ resolved
@@ -100,8 +100,6 @@
         };
     }
 
-<<<<<<< HEAD
-=======
     private void setNavigation() {
         mBinding.navigation.getMenu().findItem(R.id.vod).setVisible(true);
         mBinding.navigation.getMenu().findItem(R.id.setting).setVisible(true);
@@ -113,7 +111,6 @@
         return false;
     }
 
->>>>>>> 9678feaa
     private void setConfirm() {
         confirm = true;
         Notify.show(R.string.app_exit);
@@ -123,13 +120,7 @@
     @Override
     public void onRefreshEvent(RefreshEvent event) {
         super.onRefreshEvent(event);
-<<<<<<< HEAD
-        if (!event.getType().equals(RefreshEvent.Type.CONFIG)) return;
-        mBinding.navigation.getMenu().findItem(R.id.vod).setVisible(true);
-        mBinding.navigation.getMenu().findItem(R.id.setting).setVisible(true);
-=======
         if (event.getType().equals(RefreshEvent.Type.CONFIG)) setNavigation();
->>>>>>> 9678feaa
     }
 
     @Override
@@ -137,6 +128,7 @@
         if (mBinding.navigation.getSelectedItemId() == item.getItemId()) return false;
         if (item.getItemId() == R.id.vod) return mManager.change(0);
         if (item.getItemId() == R.id.setting) return mManager.change(1);
+        if (item.getItemId() == R.id.live) return openLive();
         return false;
     }
 
