--- conflicted
+++ resolved
@@ -460,13 +460,6 @@
         toggleFullscreen();
     }
 
-<<<<<<< HEAD
-=======
-    private void onCast() {
-        CastDialog.create().history(mHistory).video(CastVideo.get(getName(), getUrl())).show(this);
-    }
-
->>>>>>> 9678feaa
     private void onKeep() {
         Keep keep = Keep.find(getHistoryKey());
         Notify.show(keep != null ? R.string.keep_del : R.string.keep_add);
@@ -1077,15 +1070,6 @@
     }
 
     @Override
-<<<<<<< HEAD
-=======
-    public void onCastTo() {
-        checkPlayImg(false);
-        mPlayers.pause();
-    }
-
-    @Override
->>>>>>> 9678feaa
     public void onScale(int tag) {
         mHistory.setScale(tag);
         setScale(tag);
