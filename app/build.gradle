--- conflicted
+++ resolved
@@ -25,30 +25,6 @@
             versionCode 202
             versionName "20230718#1"
         }
-<<<<<<< HEAD
-=======
-        mobile {
-            dimension "mode"
-            versionCode 202
-            versionName "20230718#1"
-        }
-        java {
-            dimension "api"
-        }
-        python {
-            dimension "api"
-        }
-        armeabi_v7a {
-            dimension "abi"
-            //noinspection ChromeOsAbiSupport
-            ndk { abiFilters "armeabi-v7a" }
-        }
-        arm64_v8a {
-            dimension "abi"
-            //noinspection ChromeOsAbiSupport
-            ndk { abiFilters "arm64-v8a" }
-        }
->>>>>>> e3b25722
     }
 
     buildFeatures {
