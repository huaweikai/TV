--- conflicted
+++ resolved
@@ -21,38 +21,10 @@
 
     productFlavors {
         leanback {
-<<<<<<< HEAD
             dimension "default"
-            versionCode 203
-            versionName "20230807#2"
-        }
-=======
-            dimension "mode"
             versionCode 204
             versionName "2.0.4"
         }
-        mobile {
-            dimension "mode"
-            versionCode 204
-            versionName "2.0.4"
-        }
-        java {
-            dimension "api"
-        }
-        python {
-            dimension "api"
-        }
-        armeabi_v7a {
-            dimension "abi"
-            //noinspection ChromeOsAbiSupport
-            ndk { abiFilters "armeabi-v7a" }
-        }
-        arm64_v8a {
-            dimension "abi"
-            //noinspection ChromeOsAbiSupport
-            ndk { abiFilters "arm64-v8a" }
-        }
->>>>>>> d93b43f6
     }
 
     buildFeatures {
