--- conflicted
+++ resolved
@@ -10,14 +10,9 @@
         applicationId "com.fongmi.android.tv"
         minSdk 17
         targetSdk 29
-<<<<<<< HEAD
-        versionCode 59
-        versionName "1.5.9"
-        multiDexEnabled true
-=======
         versionCode 60
         versionName "1.6.0"
->>>>>>> db765076
+        multiDexEnabled true
         ndk { abiFilters "armeabi-v7a" }
     }
 
