plugins {
    id 'com.android.application'
}

android {
    compileSdk 33
    flavorDimensions "mode"

    defaultConfig {
        applicationId "com.fongmi.android.tv"
        minSdk 17
        targetSdk 33
<<<<<<< HEAD
        versionCode 49
        versionName "1.4.9"
        multiDexEnabled true
=======
        versionCode 50
        versionName "1.5.0"
>>>>>>> 424a9952
        ndk { abiFilters "armeabi-v7a" }
    }

    productFlavors {
        leanback {
            dimension "mode"
        }
        mobile {
            dimension "mode"
        }
    }

    buildFeatures {
        viewBinding true
    }

    buildTypes {
        release {
            minifyEnabled true
            zipAlignEnabled true
            shrinkResources true
            proguardFiles getDefaultProguardFile('proguard-android-optimize.txt'), 'proguard-rules.pro'
        }
    }

    compileOptions {
        sourceCompatibility JavaVersion.VERSION_11
        targetCompatibility JavaVersion.VERSION_11
    }

    android.applicationVariants.all { variant ->
        variant.outputs.all { output ->
            outputFileName = "${variant.productFlavors[0].name}.apk"
        }
    }
}

dependencies {
    implementation project(':drpy')
    implementation project(':catvod')
    implementation project(':forcetech')
    implementation project(':ijkplayer')
    implementation project(':pyramid')
    implementation project(':exoplayer-library')
    implementation project(':exoplayer-extension-av1')
    implementation project(':exoplayer-extension-rtmp')
    implementation project(':exoplayer-extension-ffmpeg')
    implementation 'androidx.multidex:multidex:2.0.1'
    implementation 'androidx.appcompat:appcompat:1.5.1'
    implementation 'androidx.preference:preference:1.2.0'
    implementation 'androidx.lifecycle:lifecycle-viewmodel:2.5.1'
    implementation 'androidx.lifecycle:lifecycle-viewmodel-ktx:2.5.1'
    implementation 'androidx.room:room-runtime:2.4.3'
    implementation 'cat.ereza:customactivityoncrash:2.4.0'
    implementation 'com.github.bassaer:materialdesigncolors:1.0.0'
    implementation 'com.github.bumptech.glide:glide:4.14.2'
    implementation 'com.google.android.material:material:1.7.0'
    implementation 'com.google.code.gson:gson:2.8.6'
    implementation 'com.google.zxing:core:3.3.0'
    implementation 'com.squareup.okhttp3:okhttp:3.12.13'
    implementation 'me.jessyan:autosize:1.2.1'
    implementation 'org.greenrobot:eventbus:3.3.1'
    implementation 'org.nanohttpd:nanohttpd:2.3.1'
    implementation 'org.xwalk:xwalk_shared_library:23.53.589.4'
    implementation('org.simpleframework:simple-xml:2.7.1') { exclude group: 'stax', module: 'stax-api' exclude group: 'xpp3', module: 'xpp3' }
    leanbackImplementation 'androidx.leanback:leanback:1.2.0-alpha02'
    annotationProcessor 'androidx.room:room-compiler:2.4.3'
    annotationProcessor 'com.github.bumptech.glide:compiler:4.14.2'
}<|MERGE_RESOLUTION|>--- conflicted
+++ resolved
@@ -10,14 +10,9 @@
         applicationId "com.fongmi.android.tv"
         minSdk 17
         targetSdk 33
-<<<<<<< HEAD
-        versionCode 49
-        versionName "1.4.9"
-        multiDexEnabled true
-=======
         versionCode 50
         versionName "1.5.0"
->>>>>>> 424a9952
+        multiDexEnabled true
         ndk { abiFilters "armeabi-v7a" }
     }
 
