--- conflicted
+++ resolved
@@ -8,15 +8,10 @@
 
     defaultConfig {
         applicationId "com.fongmi.android.tv"
-<<<<<<< HEAD
         minSdk 16
-        targetSdk 29
+        targetSdk 28
         multiDexEnabled true
         ndk { abiFilters "armeabi-v7a" }
-=======
-        minSdk 21
-        targetSdk 28
->>>>>>> ce6bde59
         javaCompileOptions {
             annotationProcessorOptions {
                 arguments = ["room.schemaLocation": "$projectDir/schemas".toString()]
@@ -26,38 +21,10 @@
 
     productFlavors {
         leanback {
-<<<<<<< HEAD
             dimension "default"
-            versionCode 78
-            versionName "20230528#2"
-        }
-=======
-            dimension "mode"
             versionCode 79
             versionName "1.7.9"
         }
-        mobile {
-            dimension "mode"
-            versionCode 17
-            versionName "1.1.7"
-        }
-        java {
-            dimension "api"
-        }
-        python {
-            dimension "api"
-        }
-        armeabi_v7a {
-            dimension "abi"
-            //noinspection ChromeOsAbiSupport
-            ndk { abiFilters "armeabi-v7a" }
-        }
-        arm64_v8a {
-            dimension "abi"
-            //noinspection ChromeOsAbiSupport
-            ndk { abiFilters "arm64-v8a" }
-        }
->>>>>>> ce6bde59
     }
 
     buildFeatures {
