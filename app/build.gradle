plugins {
    id 'com.android.application'
}

android {
    compileSdk 33
    flavorDimensions "default"

    defaultConfig {
        applicationId "com.fongmi.android.tv"
        minSdk 16
        targetSdk 29
        multiDexEnabled true
        ndk { abiFilters "armeabi-v7a" }
        javaCompileOptions {
            annotationProcessorOptions {
                arguments = ["room.schemaLocation": "$projectDir/schemas".toString()]
            }
        }
    }

    productFlavors {
        leanback {
            dimension "default"
            versionCode 77
            versionName "20230521#2"
        }
<<<<<<< HEAD
=======
        mobile {
            dimension "mode"
            versionCode 15
            versionName "20230521#4"
        }
        java {
            dimension "api"
        }
        python {
            dimension "api"
        }
>>>>>>> b9c7cc10
    }

    buildFeatures {
        viewBinding true
    }

    buildTypes {
        release {
            minifyEnabled true
            zipAlignEnabled true
            shrinkResources true
            proguardFiles getDefaultProguardFile('proguard-android-optimize.txt'), 'proguard-rules.pro'
        }
    }

    packagingOptions {
        exclude 'META-INF/beans.xml'
    }

    compileOptions {
        sourceCompatibility JavaVersion.VERSION_1_8
        targetCompatibility JavaVersion.VERSION_1_8
    }

    android.applicationVariants.all { variant ->
        variant.outputs.all { output ->
            outputFileName = "${variant.productFlavors[0].name}.apk"
        }
    }

    lint {
        abortOnError false
        disable 'UnsafeOptInUsageError'
    }
}

dependencies {
    implementation project(':drpy')
    implementation project(':tvbus')
    implementation project(':zlive')
    implementation project(':catvod')
    implementation project(':pyramid')
    implementation project(':forcetech')
    implementation project(':ijkplayer')
    implementation project(':media-lib-database')
    implementation project(':media-lib-datasource')
    implementation project(':media-lib-datasource-okhttp')
    implementation project(':media-lib-datasource-rtmp')
    implementation project(':media-lib-decoder-av1')
    implementation project(':media-lib-decoder-ffmpeg')
    implementation project(':media-lib-exoplayer')
    implementation project(':media-lib-exoplayer-dash')
    implementation project(':media-lib-exoplayer-hls')
    implementation project(':media-lib-exoplayer-rtsp')
    implementation project(':media-lib-exoplayer-smoothstreaming')
    implementation project(':media-lib-extractor')
    implementation project(':media-lib-session')
    implementation project(':media-lib-ui')
    implementation 'androidx.multidex:multidex:2.0.1'
    implementation 'androidx.appcompat:appcompat:1.6.1'
    implementation 'androidx.leanback:leanback:1.2.0-alpha02'
    implementation 'androidx.lifecycle:lifecycle-viewmodel:2.5.1'
    implementation 'androidx.preference:preference:1.2.0'
    implementation 'androidx.room:room-runtime:2.5.1'
    implementation 'cat.ereza:customactivityoncrash:2.4.0'
    implementation 'com.github.bassaer:materialdesigncolors:1.0.0'
    implementation 'com.github.bumptech.glide:glide:4.15.1'
    implementation('com.github.thegrizzlylabs:sardine-android:0.8') { exclude group: 'com.squareup.okhttp3', module: 'okhttp' }
    implementation 'com.google.android.material:material:1.9.0'
    implementation 'com.google.code.gson:gson:' + gsonVersion
    implementation 'com.google.zxing:core:3.4.1'
    implementation 'com.guolindev.permissionx:permissionx:1.7.1'
    implementation 'com.squareup.okhttp3:okhttp:' + okhttpVersion
    implementation 'com.squareup.okhttp3:okhttp-dnsoverhttps:' + okhttpVersion
    implementation 'me.jessyan:autosize:1.2.1'
    implementation 'net.java.dev.jna:jna:5.12.1'
    implementation 'org.apache.commons:commons-compress:1.20'
    implementation 'org.greenrobot:eventbus:3.3.1'
    implementation 'org.nanohttpd:nanohttpd:2.3.1'
    implementation('org.simpleframework:simple-xml:2.7.1') { exclude group: 'stax', module: 'stax-api' exclude group: 'xpp3', module: 'xpp3' }
    annotationProcessor 'androidx.room:room-compiler:2.5.1'
    annotationProcessor 'com.github.bumptech.glide:compiler:4.15.1'
}<|MERGE_RESOLUTION|>--- conflicted
+++ resolved
@@ -25,20 +25,6 @@
             versionCode 77
             versionName "20230521#2"
         }
-<<<<<<< HEAD
-=======
-        mobile {
-            dimension "mode"
-            versionCode 15
-            versionName "20230521#4"
-        }
-        java {
-            dimension "api"
-        }
-        python {
-            dimension "api"
-        }
->>>>>>> b9c7cc10
     }
 
     buildFeatures {
