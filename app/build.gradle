plugins {
    id 'com.android.application'
}

android {
    compileSdk 33
    flavorDimensions "default"

    defaultConfig {
        applicationId "com.fongmi.android.tv"
        minSdk 16
        targetSdk 29
        multiDexEnabled true
        ndk { abiFilters "armeabi-v7a" }
    }

    productFlavors {
        leanback {
<<<<<<< HEAD
            dimension "default"
            versionCode 68
            versionName "1.6.8"
=======
            dimension "mode"
            versionCode 69
            versionName "1.6.9"
>>>>>>> c387d379
        }
    }

    buildFeatures {
        viewBinding true
    }

    buildTypes {
        release {
            minifyEnabled true
            zipAlignEnabled true
            shrinkResources true
            proguardFiles getDefaultProguardFile('proguard-android-optimize.txt'), 'proguard-rules.pro'
        }
    }

    compileOptions {
        sourceCompatibility JavaVersion.VERSION_11
        targetCompatibility JavaVersion.VERSION_11
    }

    android.applicationVariants.all { variant ->
        variant.outputs.all { output ->
            outputFileName = "${variant.productFlavors[0].name}-4.1.apk"
        }
    }
}

dependencies {
    implementation project(':drpy')
    implementation project(':tvbus')
    implementation project(':zlive')
    implementation project(':catvod')
    implementation project(':forcetech')
    implementation project(':ijkplayer')
    implementation project(':pyramid')
    implementation project(':exoplayer-library')
    implementation project(':exoplayer-extension-av1')
    implementation project(':exoplayer-extension-rtmp')
    implementation project(':exoplayer-extension-ffmpeg')
    implementation 'androidx.multidex:multidex:2.0.1'
    implementation 'androidx.appcompat:appcompat:1.6.1'
    implementation 'androidx.lifecycle:lifecycle-viewmodel-ktx:2.5.1'
    implementation 'androidx.lifecycle:lifecycle-viewmodel:2.5.1'
    implementation 'androidx.preference:preference:1.2.0'
    implementation 'androidx.room:room-runtime:2.5.0'
    implementation 'cat.ereza:customactivityoncrash:2.4.0'
    implementation 'com.github.bassaer:materialdesigncolors:1.0.0'
    implementation 'com.github.bumptech.glide:glide:4.14.2'
    implementation 'com.google.android.material:material:1.8.0'
    implementation 'com.google.code.gson:gson:2.8.6'
    implementation 'com.google.net.cronet:cronet-okhttp:0.1.0'
    implementation 'com.google.zxing:core:3.3.0'
    implementation 'com.guolindev.permissionx:permissionx:1.7.1'
    implementation 'com.squareup.okhttp3:okhttp:3.12.13'
    implementation 'net.java.dev.jna:jna:5.12.1'
    implementation 'org.apache.commons:commons-compress:1.20'
    implementation 'org.chromium.net:cronet-embedded:101.4951.41'
    implementation 'org.greenrobot:eventbus:3.3.1'
    implementation 'org.nanohttpd:nanohttpd:2.3.1'
    implementation('org.simpleframework:simple-xml:2.7.1') { exclude group: 'stax', module: 'stax-api' exclude group: 'xpp3', module: 'xpp3' }
    leanbackImplementation 'androidx.leanback:leanback:1.2.0-alpha02'
    leanbackImplementation 'me.jessyan:autosize:1.2.1'
    annotationProcessor 'androidx.room:room-compiler:2.5.0'
    annotationProcessor 'com.github.bumptech.glide:compiler:4.14.2'
}<|MERGE_RESOLUTION|>--- conflicted
+++ resolved
@@ -16,15 +16,9 @@
 
     productFlavors {
         leanback {
-<<<<<<< HEAD
             dimension "default"
-            versionCode 68
-            versionName "1.6.8"
-=======
-            dimension "mode"
             versionCode 69
             versionName "1.6.9"
->>>>>>> c387d379
         }
     }
 
