--- conflicted
+++ resolved
@@ -25,30 +25,6 @@
             versionCode 204
             versionName "20230826"
         }
-<<<<<<< HEAD
-=======
-        mobile {
-            dimension "mode"
-            versionCode 204
-            versionName "20230826"
-        }
-        java {
-            dimension "api"
-        }
-        python {
-            dimension "api"
-        }
-        armeabi_v7a {
-            dimension "abi"
-            //noinspection ChromeOsAbiSupport
-            ndk { abiFilters "armeabi-v7a" }
-        }
-        arm64_v8a {
-            dimension "abi"
-            //noinspection ChromeOsAbiSupport
-            ndk { abiFilters "arm64-v8a" }
-        }
->>>>>>> f74eaca7
     }
 
     buildFeatures {
@@ -74,12 +50,8 @@
     }
 
     android.applicationVariants.all { variant ->
-<<<<<<< HEAD
         variant.outputs.all { output ->
             outputFileName = "${variant.productFlavors[0].name}.apk"
-=======
-        variant.outputs.all { output -> outputFileName = "${variant.productFlavors[0].name}-${variant.productFlavors[1].name}-${variant.productFlavors[2].name}.apk"
->>>>>>> f74eaca7
         }
     }
 
@@ -115,11 +87,8 @@
     implementation project(':media-lib-ui')
     implementation 'androidx.multidex:multidex:2.0.1'
     implementation 'androidx.appcompat:appcompat:1.6.1'
-<<<<<<< HEAD
+    implementation 'androidx.biometric:biometric:1.1.0'
     implementation 'androidx.leanback:leanback:1.2.0-alpha02'
-=======
-    implementation 'androidx.biometric:biometric:1.1.0'
->>>>>>> f74eaca7
     implementation 'androidx.lifecycle:lifecycle-viewmodel:2.5.1'
     implementation 'androidx.room:room-runtime:2.5.2'
     implementation 'cat.ereza:customactivityoncrash:2.4.0'
