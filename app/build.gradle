plugins {
    id 'com.android.application'
}

android {
    compileSdk 33
    flavorDimensions "default"

    defaultConfig {
        applicationId "com.fongmi.android.tv"
        minSdk 16
        targetSdk 28
        multiDexEnabled true
        ndk { abiFilters "armeabi-v7a" }
        javaCompileOptions {
            annotationProcessorOptions {
                arguments = ["room.schemaLocation": "$projectDir/schemas".toString()]
            }
        }
    }

    productFlavors {
        leanback {
            dimension "default"
            versionCode 204
            versionName "20230827#2"
        }
<<<<<<< HEAD
=======
        mobile {
            dimension "mode"
            versionCode 204
            versionName "20230827#2"
        }
        java {
            dimension "api"
        }
        python {
            dimension "api"
        }
        armeabi_v7a {
            dimension "abi"
            //noinspection ChromeOsAbiSupport
            ndk { abiFilters "armeabi-v7a" }
        }
        arm64_v8a {
            dimension "abi"
            //noinspection ChromeOsAbiSupport
            ndk { abiFilters "arm64-v8a" }
        }
>>>>>>> b49dba09
    }

    buildFeatures {
        viewBinding true
    }

    buildTypes {
        release {
            minifyEnabled true
            zipAlignEnabled true
            shrinkResources true
            proguardFiles getDefaultProguardFile('proguard-android-optimize.txt'), 'proguard-rules.pro'
        }
    }

    packagingOptions {
        exclude 'META-INF/beans.xml'
    }

    compileOptions {
        sourceCompatibility JavaVersion.VERSION_1_8
        targetCompatibility JavaVersion.VERSION_1_8
    }

<<<<<<< HEAD
    android.applicationVariants.all { variant ->
        variant.outputs.all { output ->
            outputFileName = "${variant.productFlavors[0].name}.apk"
=======
    android.applicationVariants.all {
        variant -> variant.outputs.all {
            output -> outputFileName = "${variant.productFlavors[0].name}-${variant.productFlavors[1].name}-${variant.productFlavors[2].name}.apk"
>>>>>>> b49dba09
        }
    }

    lint {
        abortOnError false
        disable 'UnsafeOptInUsageError'
    }
}

dependencies {
    implementation project(':hook')
    implementation project(':tvbus')
    implementation project(':catvod')
    implementation project(':pyramid')
    implementation project(':quickjs')
    implementation project(':thunder')
    implementation project(':jianpian')
    implementation project(':forcetech')
    implementation project(':ijkplayer')
    implementation project(':media-lib-database')
    implementation project(':media-lib-datasource')
    implementation project(':media-lib-datasource-okhttp')
    implementation project(':media-lib-datasource-rtmp')
    implementation project(':media-lib-decoder-av1')
    implementation project(':media-lib-decoder-ffmpeg')
    implementation project(':media-lib-exoplayer')
    implementation project(':media-lib-exoplayer-dash')
    implementation project(':media-lib-exoplayer-hls')
    implementation project(':media-lib-exoplayer-rtsp')
    implementation project(':media-lib-exoplayer-smoothstreaming')
    implementation project(':media-lib-extractor')
    implementation project(':media-lib-session')
    implementation project(':media-lib-ui')
    implementation 'androidx.multidex:multidex:2.0.1'
    implementation 'androidx.appcompat:appcompat:1.6.1'
    implementation 'androidx.biometric:biometric:1.1.0'
    implementation 'androidx.leanback:leanback:1.2.0-alpha02'
    implementation 'androidx.lifecycle:lifecycle-viewmodel:2.5.1'
    implementation 'androidx.room:room-runtime:2.5.2'
    implementation 'cat.ereza:customactivityoncrash:2.4.0'
    implementation 'com.github.bassaer:materialdesigncolors:1.0.0'
    implementation 'com.github.bumptech.glide:glide:4.15.1'
    implementation 'com.github.bumptech.glide:annotations:4.15.1'
    implementation 'com.github.bumptech.glide:okhttp3-integration:4.15.1'
    implementation 'com.github.TeamNewPipe:NewPipeExtractor:340095515d45ecbee576872c7198992ebd8e4f08'
    implementation 'com.google.android.material:material:1.9.0'
    implementation 'com.google.zxing:core:3.3.0'
    implementation 'com.guolindev.permissionx:permissionx:1.7.1'
<<<<<<< HEAD
    implementation 'me.jessyan:autosize:1.2.1'
    implementation 'org.chromium.net:cronet-embedded:101.4951.41'
=======
>>>>>>> b49dba09
    implementation 'org.greenrobot:eventbus:3.3.1'
    implementation 'org.nanohttpd:nanohttpd:2.3.1'
    implementation('org.simpleframework:simple-xml:2.7.1') { exclude group: 'stax', module: 'stax-api' exclude group: 'xpp3', module: 'xpp3' }
    annotationProcessor 'androidx.room:room-compiler:2.5.2'
    annotationProcessor 'com.github.bumptech.glide:compiler:4.15.1'
}<|MERGE_RESOLUTION|>--- conflicted
+++ resolved
@@ -25,30 +25,6 @@
             versionCode 204
             versionName "20230827#2"
         }
-<<<<<<< HEAD
-=======
-        mobile {
-            dimension "mode"
-            versionCode 204
-            versionName "20230827#2"
-        }
-        java {
-            dimension "api"
-        }
-        python {
-            dimension "api"
-        }
-        armeabi_v7a {
-            dimension "abi"
-            //noinspection ChromeOsAbiSupport
-            ndk { abiFilters "armeabi-v7a" }
-        }
-        arm64_v8a {
-            dimension "abi"
-            //noinspection ChromeOsAbiSupport
-            ndk { abiFilters "arm64-v8a" }
-        }
->>>>>>> b49dba09
     }
 
     buildFeatures {
@@ -73,15 +49,9 @@
         targetCompatibility JavaVersion.VERSION_1_8
     }
 
-<<<<<<< HEAD
     android.applicationVariants.all { variant ->
         variant.outputs.all { output ->
             outputFileName = "${variant.productFlavors[0].name}.apk"
-=======
-    android.applicationVariants.all {
-        variant -> variant.outputs.all {
-            output -> outputFileName = "${variant.productFlavors[0].name}-${variant.productFlavors[1].name}-${variant.productFlavors[2].name}.apk"
->>>>>>> b49dba09
         }
     }
 
@@ -130,11 +100,7 @@
     implementation 'com.google.android.material:material:1.9.0'
     implementation 'com.google.zxing:core:3.3.0'
     implementation 'com.guolindev.permissionx:permissionx:1.7.1'
-<<<<<<< HEAD
     implementation 'me.jessyan:autosize:1.2.1'
-    implementation 'org.chromium.net:cronet-embedded:101.4951.41'
-=======
->>>>>>> b49dba09
     implementation 'org.greenrobot:eventbus:3.3.1'
     implementation 'org.nanohttpd:nanohttpd:2.3.1'
     implementation('org.simpleframework:simple-xml:2.7.1') { exclude group: 'stax', module: 'stax-api' exclude group: 'xpp3', module: 'xpp3' }
