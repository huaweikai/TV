plugins {
    id 'com.android.application'
}

android {
    compileSdk 34
    flavorDimensions = ["default"]

    defaultConfig {
        applicationId "com.fongmi.android.tv"
        minSdk 16
        targetSdk 28
        multiDexEnabled true
        ndk { abiFilters "armeabi-v7a" }
        javaCompileOptions {
            annotationProcessorOptions {
                arguments = ["room.schemaLocation": "$projectDir/schemas".toString()]
            }
        }
    }

    productFlavors {
        leanback {
            dimension "default"
            versionCode 206
            versionName "20230929#2"
        }
<<<<<<< HEAD
=======
        mobile {
            dimension "mode"
            versionCode 206
            versionName "20230929#2"
        }
        java {
            dimension "api"
        }
        python {
            dimension "api"
        }
        armeabi_v7a {
            dimension "abi"
            ndk { abiFilters "armeabi-v7a" }
        }
        arm64_v8a {
            dimension "abi"
            ndk { abiFilters "arm64-v8a" }
        }
>>>>>>> 2b1a4cf4
    }

    buildFeatures {
        viewBinding true
    }

    buildTypes {
        release {
            minifyEnabled true
            shrinkResources true
            proguardFiles getDefaultProguardFile('proguard-android-optimize.txt'), 'proguard-rules.pro'
        }
    }

    packagingOptions {
        exclude 'META-INF/beans.xml'
    }

    compileOptions {
        sourceCompatibility JavaVersion.VERSION_1_8
        targetCompatibility JavaVersion.VERSION_1_8
    }

    android.applicationVariants.configureEach { variant ->
        variant.outputs.configureEach { output ->
            outputFileName = "${variant.productFlavors[0].name}.apk"
        }
    }

    lint {
        disable 'UnsafeOptInUsageError'
    }
}

dependencies {
    implementation project(':hook')
    implementation project(':tvbus')
    implementation project(':catvod')
    implementation project(':pyramid')
    implementation project(':danmaku')
    implementation project(':quickjs')
    implementation project(':thunder')
    implementation project(':jianpian')
    implementation project(':forcetech')
    implementation project(':ijkplayer')
    implementation project(':media-lib-database')
    implementation project(':media-lib-datasource')
    implementation project(':media-lib-datasource-okhttp')
    implementation project(':media-lib-datasource-rtmp')
    implementation project(':media-lib-decoder-av1')
    implementation project(':media-lib-decoder-ffmpeg')
    implementation project(':media-lib-exoplayer')
    implementation project(':media-lib-exoplayer-dash')
    implementation project(':media-lib-exoplayer-hls')
    implementation project(':media-lib-exoplayer-rtsp')
    implementation project(':media-lib-exoplayer-smoothstreaming')
    implementation project(':media-lib-extractor')
    implementation project(':media-lib-session')
    implementation project(':media-lib-ui')
    implementation platform('org.jetbrains.kotlin:kotlin-bom:1.8.20')
    implementation 'androidx.multidex:multidex:2.0.1'
    implementation 'androidx.appcompat:appcompat:1.6.1'
    implementation 'androidx.biometric:biometric:1.1.0'
    implementation 'androidx.leanback:leanback:1.2.0-alpha03'
    implementation 'androidx.lifecycle:lifecycle-viewmodel:2.6.2'
    implementation 'androidx.room:room-runtime:2.5.2'
    implementation 'cat.ereza:customactivityoncrash:2.4.0'
    implementation 'com.github.bassaer:materialdesigncolors:1.0.0'
    implementation 'com.github.bumptech.glide:glide:4.15.1'
    implementation 'com.github.bumptech.glide:annotations:4.15.1'
    implementation 'com.github.bumptech.glide:okhttp3-integration:4.15.1'
    implementation 'com.github.TeamNewPipe:NewPipeExtractor:289db1178ab66694c23893e6a487d4708343c47b'
    implementation 'com.google.android.material:material:1.9.0'
    implementation 'com.google.zxing:core:3.3.0'
    implementation 'com.guolindev.permissionx:permissionx:1.7.1'
    implementation 'me.jessyan:autosize:1.2.1'
    implementation 'org.greenrobot:eventbus:3.3.1'
    implementation 'org.nanohttpd:nanohttpd:2.3.1'
    implementation('org.simpleframework:simple-xml:2.7.1') { exclude group: 'stax', module: 'stax-api' exclude group: 'xpp3', module: 'xpp3' }
    annotationProcessor 'androidx.room:room-compiler:2.5.2'
    annotationProcessor 'com.github.bumptech.glide:compiler:4.15.1'
}<|MERGE_RESOLUTION|>--- conflicted
+++ resolved
@@ -25,28 +25,6 @@
             versionCode 206
             versionName "20230929#2"
         }
-<<<<<<< HEAD
-=======
-        mobile {
-            dimension "mode"
-            versionCode 206
-            versionName "20230929#2"
-        }
-        java {
-            dimension "api"
-        }
-        python {
-            dimension "api"
-        }
-        armeabi_v7a {
-            dimension "abi"
-            ndk { abiFilters "armeabi-v7a" }
-        }
-        arm64_v8a {
-            dimension "abi"
-            ndk { abiFilters "arm64-v8a" }
-        }
->>>>>>> 2b1a4cf4
     }
 
     buildFeatures {
