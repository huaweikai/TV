plugins {
    id 'com.android.application'
}

android {
    compileSdk 34
    flavorDimensions = ["mode", "api", "abi"]

    defaultConfig {
        applicationId "com.fongmi.android.tv"
        minSdk 21
        targetSdk 28
        versionCode 225
        versionName "0214"
        javaCompileOptions {
            annotationProcessorOptions {
                arguments = ["room.schemaLocation": "$projectDir/schemas".toString()]
            }
        }
    }

    productFlavors {
        leanback {
            dimension "mode"
        }
        mobile {
            dimension "mode"
        }
        java {
            dimension "api"
        }
        python {
            dimension "api"
        }
        x86 {
            dimension "abi"
            ndk { abiFilters "x86" }
        }
        arm64_v8a {
            dimension "abi"
            ndk { abiFilters "arm64-v8a" }
        }
        armeabi_v7a {
            dimension "abi"
            ndk { abiFilters "armeabi-v7a" }
        }
    }

    buildFeatures {
        viewBinding true
    }

    buildTypes {
        release {
            minifyEnabled true
            shrinkResources true
            proguardFiles getDefaultProguardFile('proguard-android-optimize.txt'), 'proguard-rules.pro'
        }
    }

    packagingOptions {
        exclude 'META-INF/beans.xml'
    }

    compileOptions {
        sourceCompatibility JavaVersion.VERSION_11
        targetCompatibility JavaVersion.VERSION_11
    }

    android.applicationVariants.configureEach { variant ->
        variant.outputs.configureEach { output ->
            outputFileName = "${variant.productFlavors[0].name}-${variant.productFlavors[1].name}-${variant.productFlavors[2].name}.apk"
        }
    }

    configurations.configureEach {
        resolutionStrategy {
            force 'com.squareup.okhttp3:okhttp:' + okhttpVersion
        }
    }

    lint {
        disable 'UnsafeOptInUsageError'
    }
}

dependencies {
    implementation project(':hook')
    implementation project(':tvbus')
    implementation project(':catvod')
    implementation project(':quickjs')
    implementation project(':thunder')
    implementation project(':jianpian')
    implementation project(':forcetech')
    implementation project(':ijkplayer')
<<<<<<< HEAD
    implementation platform('org.jetbrains.kotlin:kotlin-bom:1.8.20')
    implementation 'androidx.media3:media3-database:' + media3Version
    implementation 'androidx.media3:media3-datasource:' + media3Version
    implementation 'androidx.media3:media3-datasource-okhttp:' + media3Version
    implementation 'androidx.media3:media3-datasource-rtmp:' + media3Version
    implementation 'androidx.media3:media3-exoplayer:' + media3Version
    implementation 'androidx.media3:media3-exoplayer-dash:' + media3Version
    implementation 'androidx.media3:media3-exoplayer-hls:' + media3Version
    implementation 'androidx.media3:media3-exoplayer-rtsp:' + media3Version
    implementation 'androidx.media3:media3-exoplayer-smoothstreaming:' + media3Version
    implementation 'androidx.media3:media3-extractor:' + media3Version
    implementation 'androidx.media3:media3-session:' + media3Version
    implementation 'androidx.media3:media3-ui:' + media3Version
=======
    pythonImplementation project(':pyramid')
    implementation project(':media-lib-datasource-okhttp')
    implementation project(':media-lib-datasource-rtmp')
    implementation project(':media-lib-decoder-av1')
    implementation project(':media-lib-decoder-ffmpeg')
    implementation project(':media-lib-decoder-midi')
    implementation project(':media-lib-exoplayer')
    implementation project(':media-lib-exoplayer-dash')
    implementation project(':media-lib-exoplayer-hls')
    implementation project(':media-lib-exoplayer-rtsp')
    implementation project(':media-lib-exoplayer-smoothstreaming')
    implementation project(':media-lib-ui')
>>>>>>> 44531d06
    implementation 'androidx.appcompat:appcompat:1.6.1'
    implementation 'androidx.biometric:biometric:1.1.0'
    implementation 'androidx.lifecycle:lifecycle-viewmodel:2.7.0'
    implementation 'androidx.room:room-runtime:2.6.1'
    implementation 'cat.ereza:customactivityoncrash:2.4.0'
    implementation 'com.github.bassaer:materialdesigncolors:1.0.0'
    implementation 'com.github.bumptech.glide:glide:4.16.0'
    implementation 'com.github.bumptech.glide:annotations:4.16.0'
    implementation 'com.github.bumptech.glide:okhttp3-integration:4.16.0'
    implementation 'com.github.ctiao:DanmakuFlameMaster:0.9.25'
    implementation 'com.github.jahirfiquitiva:TextDrawable:1.0.3'
    implementation('com.github.TeamNewPipe:NewPipeExtractor:v0.23.1') { exclude group: 'org.jsoup', module: 'jsoup' }
    implementation 'com.github.thegrizzlylabs:sardine-android:0.8'
    implementation 'com.google.android.material:material:1.11.0'
    implementation 'com.google.net.cronet:cronet-okhttp:0.1.0'
    implementation 'com.google.zxing:core:3.3.0'
    implementation 'com.guolindev.permissionx:permissionx:1.7.1'
    implementation 'com.hierynomus:smbj:0.11.5'
    implementation 'org.chromium.net:cronet-embedded:76.3809.111'
    implementation 'org.eclipse.jetty:jetty-client:8.1.21.v20160908'
    implementation 'org.eclipse.jetty:jetty-server:8.1.21.v20160908'
    implementation 'org.eclipse.jetty:jetty-servlet:8.1.21.v20160908'
    implementation 'org.fourthline.cling:cling-core:2.1.1'
    implementation 'org.fourthline.cling:cling-support:2.1.1'
    implementation 'org.greenrobot:eventbus:3.3.1'
    implementation('org.simpleframework:simple-xml:2.7.1') { exclude group: 'stax', module: 'stax-api' exclude group: 'xpp3', module: 'xpp3' }
    implementation(ext: 'aar', name: 'dlna-core', group: 'fongmi', version: 'release')
    leanbackImplementation(ext: 'aar', name: 'dlna-dmr', group: 'fongmi', version: 'release')
    leanbackImplementation 'androidx.leanback:leanback:1.2.0-alpha04'
    leanbackImplementation 'me.jessyan:autosize:1.2.1'
    mobileImplementation(ext: 'aar', name: 'dlna-dmc', group: 'fongmi', version: 'release')
    mobileImplementation 'androidx.swiperefreshlayout:swiperefreshlayout:1.1.0'
    mobileImplementation 'com.google.android.flexbox:flexbox:3.0.0'
    mobileImplementation('com.journeyapps:zxing-android-embedded:4.3.0') { transitive = false }
    annotationProcessor 'androidx.room:room-compiler:2.6.1'
    annotationProcessor 'com.github.bumptech.glide:compiler:4.16.0'
}<|MERGE_RESOLUTION|>--- conflicted
+++ resolved
@@ -93,7 +93,6 @@
     implementation project(':jianpian')
     implementation project(':forcetech')
     implementation project(':ijkplayer')
-<<<<<<< HEAD
     implementation platform('org.jetbrains.kotlin:kotlin-bom:1.8.20')
     implementation 'androidx.media3:media3-database:' + media3Version
     implementation 'androidx.media3:media3-datasource:' + media3Version
@@ -107,20 +106,6 @@
     implementation 'androidx.media3:media3-extractor:' + media3Version
     implementation 'androidx.media3:media3-session:' + media3Version
     implementation 'androidx.media3:media3-ui:' + media3Version
-=======
-    pythonImplementation project(':pyramid')
-    implementation project(':media-lib-datasource-okhttp')
-    implementation project(':media-lib-datasource-rtmp')
-    implementation project(':media-lib-decoder-av1')
-    implementation project(':media-lib-decoder-ffmpeg')
-    implementation project(':media-lib-decoder-midi')
-    implementation project(':media-lib-exoplayer')
-    implementation project(':media-lib-exoplayer-dash')
-    implementation project(':media-lib-exoplayer-hls')
-    implementation project(':media-lib-exoplayer-rtsp')
-    implementation project(':media-lib-exoplayer-smoothstreaming')
-    implementation project(':media-lib-ui')
->>>>>>> 44531d06
     implementation 'androidx.appcompat:appcompat:1.6.1'
     implementation 'androidx.biometric:biometric:1.1.0'
     implementation 'androidx.lifecycle:lifecycle-viewmodel:2.7.0'
