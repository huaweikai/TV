--- conflicted
+++ resolved
@@ -68,12 +68,8 @@
     implementation 'androidx.room:room-runtime:2.4.3'
     implementation 'cat.ereza:customactivityoncrash:2.4.0'
     implementation 'com.github.bassaer:materialdesigncolors:1.0.0'
-<<<<<<< HEAD
-    implementation 'com.github.bumptech.glide:glide:4.14.1'
+    implementation 'com.github.bumptech.glide:glide:4.14.2'
     implementation 'com.google.android.exoplayer:exoplayer:2.18.1'
-=======
-    implementation 'com.github.bumptech.glide:glide:4.14.2'
->>>>>>> 69a72ede
     implementation 'com.google.android.material:material:1.7.0'
     implementation 'com.google.code.gson:gson:2.9.1'
     implementation 'com.google.zxing:core:3.5.0'
