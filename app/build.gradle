--- conflicted
+++ resolved
@@ -10,15 +10,10 @@
         applicationId "com.fongmi.android.tv"
         minSdk 16
         targetSdk 28
-<<<<<<< HEAD
-        versionCode 215
-        versionName "2.1.5"
+        versionCode 216
+        versionName "2.1.6"
         multiDexEnabled true
         ndk { abiFilters "armeabi-v7a" }
-=======
-        versionCode 216
-        versionName "2.1.6"
->>>>>>> 35326aac
         javaCompileOptions {
             annotationProcessorOptions {
                 arguments = ["room.schemaLocation": "$projectDir/schemas".toString()]
