--- conflicted
+++ resolved
@@ -25,30 +25,6 @@
             versionCode 82
             versionName "20230616#3"
         }
-<<<<<<< HEAD
-=======
-        mobile {
-            dimension "mode"
-            versionCode 20
-            versionName "20230616#3"
-        }
-        java {
-            dimension "api"
-        }
-        python {
-            dimension "api"
-        }
-        armeabi_v7a {
-            dimension "abi"
-            //noinspection ChromeOsAbiSupport
-            ndk { abiFilters "armeabi-v7a" }
-        }
-        arm64_v8a {
-            dimension "abi"
-            //noinspection ChromeOsAbiSupport
-            ndk { abiFilters "arm64-v8a" }
-        }
->>>>>>> 15ad569d
     }
 
     buildFeatures {
