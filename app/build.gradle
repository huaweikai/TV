plugins {
    id 'com.android.application'
}

android {
    compileSdk 34
    flavorDimensions = ["default"]

    defaultConfig {
        applicationId "com.fongmi.android.tv"
        minSdk 16
        targetSdk 28
<<<<<<< HEAD
        versionCode 217
        versionName "2.1.7"
        multiDexEnabled true
        ndk { abiFilters "armeabi-v7a" }
=======
        versionCode 218
        versionName "2.1.8"
>>>>>>> 1ec17918
        javaCompileOptions {
            annotationProcessorOptions {
                arguments = ["room.schemaLocation": "$projectDir/schemas".toString()]
            }
        }
    }

    productFlavors {
        leanback {
            dimension "default"
        }
    }

    buildFeatures {
        viewBinding true
    }

    buildTypes {
        release {
            minifyEnabled true
            shrinkResources true
            proguardFiles getDefaultProguardFile('proguard-android-optimize.txt'), 'proguard-rules.pro'
        }
    }

    packagingOptions {
        exclude 'META-INF/beans.xml'
    }

    compileOptions {
        sourceCompatibility JavaVersion.VERSION_1_8
        targetCompatibility JavaVersion.VERSION_1_8
    }

    android.applicationVariants.configureEach { variant ->
        variant.outputs.configureEach { output ->
            outputFileName = "${variant.productFlavors[0].name}.apk"
        }
    }

    lint {
        disable 'UnsafeOptInUsageError'
    }
}

dependencies {
    implementation project(':hook')
    implementation project(':tvbus')
    implementation project(':catvod')
    implementation project(':danmaku')
    implementation project(':pyramid')
    implementation project(':quickjs')
    implementation project(':thunder')
    implementation project(':jianpian')
    implementation project(':forcetech')
    implementation project(':ijkplayer')
    implementation project(':media-lib-database')
    implementation project(':media-lib-datasource')
    implementation project(':media-lib-datasource-okhttp')
    implementation project(':media-lib-datasource-rtmp')
    implementation project(':media-lib-decoder-av1')
    implementation project(':media-lib-decoder-ffmpeg')
    implementation project(':media-lib-exoplayer')
    implementation project(':media-lib-exoplayer-dash')
    implementation project(':media-lib-exoplayer-hls')
    implementation project(':media-lib-exoplayer-rtsp')
    implementation project(':media-lib-exoplayer-smoothstreaming')
    implementation project(':media-lib-extractor')
    implementation project(':media-lib-session')
    implementation project(':media-lib-ui')
    implementation platform('org.jetbrains.kotlin:kotlin-bom:1.8.20')
    implementation 'androidx.multidex:multidex:2.0.1'
    implementation 'androidx.appcompat:appcompat:1.6.1'
    implementation 'androidx.biometric:biometric:1.1.0'
    implementation 'androidx.leanback:leanback:1.2.0-alpha04'
    implementation 'androidx.lifecycle:lifecycle-viewmodel:2.6.2'
    implementation 'androidx.room:room-runtime:2.6.1'
    implementation 'cat.ereza:customactivityoncrash:2.4.0'
    implementation 'com.github.bassaer:materialdesigncolors:1.0.0'
    implementation 'com.github.bumptech.glide:glide:4.16.0'
    implementation 'com.github.bumptech.glide:annotations:4.16.0'
    implementation 'com.github.bumptech.glide:okhttp3-integration:4.16.0'
    implementation 'com.github.jahirfiquitiva:TextDrawable:1.0.3'
    implementation('com.github.TeamNewPipe:NewPipeExtractor:v0.23.1') { exclude group: 'org.jsoup', module: 'jsoup' }
    implementation('com.github.thegrizzlylabs:sardine-android:0.8') { exclude group: 'com.squareup.okhttp3', module: 'okhttp' }
    implementation 'com.google.android.material:material:1.11.0'
    implementation 'com.google.net.cronet:cronet-okhttp:0.1.0'
    implementation 'com.google.zxing:core:3.3.0'
    implementation 'com.guolindev.permissionx:permissionx:1.7.1'
    implementation 'me.jessyan:autosize:1.2.1'
    implementation 'com.hierynomus:smbj:0.11.5'
    implementation 'org.chromium.net:cronet-embedded:76.3809.111'
    implementation 'org.eclipse.jetty:jetty-client:8.1.21.v20160908'
    implementation 'org.eclipse.jetty:jetty-server:8.1.21.v20160908'
    implementation 'org.eclipse.jetty:jetty-servlet:8.1.21.v20160908'
    implementation 'org.fourthline.cling:cling-core:2.1.1'
    implementation 'org.fourthline.cling:cling-support:2.1.1'
    implementation 'org.greenrobot:eventbus:3.3.1'
    implementation('org.simpleframework:simple-xml:2.7.1') { exclude group: 'stax', module: 'stax-api' exclude group: 'xpp3', module: 'xpp3' }
    implementation(ext: 'aar', name: 'dlna-core', group: 'fongmi', version: 'release')
    implementation(ext: 'aar', name: 'dlna-dmr', group: 'fongmi', version: 'release')
    annotationProcessor 'androidx.room:room-compiler:2.6.1'
    annotationProcessor 'com.github.bumptech.glide:compiler:4.16.0'
}<|MERGE_RESOLUTION|>--- conflicted
+++ resolved
@@ -10,15 +10,10 @@
         applicationId "com.fongmi.android.tv"
         minSdk 16
         targetSdk 28
-<<<<<<< HEAD
-        versionCode 217
-        versionName "2.1.7"
+        versionCode 218
+        versionName "2.1.8"
         multiDexEnabled true
         ndk { abiFilters "armeabi-v7a" }
-=======
-        versionCode 218
-        versionName "2.1.8"
->>>>>>> 1ec17918
         javaCompileOptions {
             annotationProcessorOptions {
                 arguments = ["room.schemaLocation": "$projectDir/schemas".toString()]
