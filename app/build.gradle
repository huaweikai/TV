--- conflicted
+++ resolved
@@ -58,13 +58,7 @@
 
 dependencies {
     implementation project(':catvod')
-<<<<<<< HEAD
-=======
     pythonImplementation project(':pyramid')
-    implementation project(':exoplayer-library')
-    implementation project(':exoplayer-extension-rtmp')
-    implementation project(':exoplayer-extension-ffmpeg')
->>>>>>> ef727a52
     implementation 'androidx.appcompat:appcompat:1.5.1'
     implementation 'androidx.core:core-splashscreen:1.0.0'
     implementation 'androidx.preference:preference:1.2.0'
