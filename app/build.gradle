plugins {
    id 'com.android.application'
}

android {
    compileSdk 33
    flavorDimensions "default"

    defaultConfig {
        applicationId "com.fongmi.android.tv"
        minSdk 16
        targetSdk 29
        multiDexEnabled true
        ndk { abiFilters "armeabi-v7a" }
        javaCompileOptions {
            annotationProcessorOptions {
                arguments = ["room.schemaLocation": "$projectDir/schemas".toString()]
            }
        }
    }

    productFlavors {
        leanback {
            dimension "default"
            versionCode 78
            versionName "20230528#2"
        }
<<<<<<< HEAD
=======
        mobile {
            dimension "mode"
            versionCode 16
            versionName "20230528#2"
        }
        java {
            dimension "api"
        }
        python {
            dimension "api"
        }
        armeabi_v7a {
            dimension "abi"
            //noinspection ChromeOsAbiSupport
            ndk { abiFilters "armeabi-v7a" }
        }
        arm64_v8a {
            dimension "abi"
            //noinspection ChromeOsAbiSupport
            ndk { abiFilters "arm64-v8a" }
        }
>>>>>>> 16c560b6
    }

    buildFeatures {
        viewBinding true
    }

    buildTypes {
        release {
            minifyEnabled true
            zipAlignEnabled true
            shrinkResources true
            proguardFiles getDefaultProguardFile('proguard-android-optimize.txt'), 'proguard-rules.pro'
        }
    }

    packagingOptions {
        exclude 'META-INF/beans.xml'
    }

    compileOptions {
        sourceCompatibility JavaVersion.VERSION_1_8
        targetCompatibility JavaVersion.VERSION_1_8
    }

    android.applicationVariants.all { variant ->
        variant.outputs.all { output ->
            outputFileName = "${variant.productFlavors[0].name}.apk"
        }
    }

    lint {
        abortOnError false
        disable 'UnsafeOptInUsageError'
    }
}

dependencies {
    implementation project(':drpy')
    implementation project(':tvbus')
    implementation project(':zlive')
    implementation project(':catvod')
    implementation project(':pyramid')
    implementation project(':forcetech')
    implementation project(':ijkplayer')
    implementation project(':media-lib-database')
    implementation project(':media-lib-datasource')
    implementation project(':media-lib-datasource-okhttp')
    implementation project(':media-lib-datasource-rtmp')
    implementation project(':media-lib-decoder-av1')
    implementation project(':media-lib-decoder-ffmpeg')
    implementation project(':media-lib-exoplayer')
    implementation project(':media-lib-exoplayer-dash')
    implementation project(':media-lib-exoplayer-hls')
    implementation project(':media-lib-exoplayer-rtsp')
    implementation project(':media-lib-exoplayer-smoothstreaming')
    implementation project(':media-lib-extractor')
    implementation project(':media-lib-session')
    implementation project(':media-lib-ui')
    implementation 'androidx.multidex:multidex:2.0.1'
    implementation 'androidx.appcompat:appcompat:1.6.1'
    implementation 'androidx.leanback:leanback:1.2.0-alpha02'
    implementation 'androidx.lifecycle:lifecycle-viewmodel:2.5.1'
    implementation 'androidx.preference:preference:1.2.0'
    implementation 'androidx.room:room-runtime:2.5.1'
    implementation 'cat.ereza:customactivityoncrash:2.4.0'
    implementation 'com.github.bassaer:materialdesigncolors:1.0.0'
    implementation 'com.github.bumptech.glide:glide:4.15.1'
    implementation 'com.github.bumptech.glide:annotations:4.15.1'
    implementation 'com.github.bumptech.glide:okhttp3-integration:4.15.1'
    implementation('com.github.thegrizzlylabs:sardine-android:0.8') { exclude group: 'com.squareup.okhttp3', module: 'okhttp' }
    implementation 'com.google.android.material:material:1.9.0'
    implementation 'com.google.code.gson:gson:' + gsonVersion
    implementation 'com.google.zxing:core:3.4.1'
    implementation 'com.guolindev.permissionx:permissionx:1.7.1'
    implementation 'com.squareup.okhttp3:okhttp:' + okhttpVersion
    implementation 'me.jessyan:autosize:1.2.1'
    implementation 'net.java.dev.jna:jna:5.12.1'
    implementation 'org.apache.commons:commons-compress:1.20'
    implementation 'org.greenrobot:eventbus:3.3.1'
    implementation 'org.nanohttpd:nanohttpd:2.3.1'
    implementation('org.simpleframework:simple-xml:2.7.1') { exclude group: 'stax', module: 'stax-api' exclude group: 'xpp3', module: 'xpp3' }
    annotationProcessor 'androidx.room:room-compiler:2.5.1'
    annotationProcessor 'com.github.bumptech.glide:compiler:4.15.1'
}<|MERGE_RESOLUTION|>--- conflicted
+++ resolved
@@ -25,30 +25,6 @@
             versionCode 78
             versionName "20230528#2"
         }
-<<<<<<< HEAD
-=======
-        mobile {
-            dimension "mode"
-            versionCode 16
-            versionName "20230528#2"
-        }
-        java {
-            dimension "api"
-        }
-        python {
-            dimension "api"
-        }
-        armeabi_v7a {
-            dimension "abi"
-            //noinspection ChromeOsAbiSupport
-            ndk { abiFilters "armeabi-v7a" }
-        }
-        arm64_v8a {
-            dimension "abi"
-            //noinspection ChromeOsAbiSupport
-            ndk { abiFilters "arm64-v8a" }
-        }
->>>>>>> 16c560b6
     }
 
     buildFeatures {
