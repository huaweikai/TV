plugins {
    id 'com.android.application'
}

android {
    compileSdk 34
    flavorDimensions = ["default"]

    defaultConfig {
        applicationId "com.fongmi.android.tv"
        minSdk 16
        targetSdk 28
        multiDexEnabled true
        ndk { abiFilters "armeabi-v7a" }
        javaCompileOptions {
            annotationProcessorOptions {
                arguments = ["room.schemaLocation": "$projectDir/schemas".toString()]
            }
        }
    }

    productFlavors {
        leanback {
            dimension "default"
            versionCode 207
            versionName "20231115#4"
        }
<<<<<<< HEAD
=======
        mobile {
            dimension "mode"
            versionCode 207
            versionName "20231115#4"
        }
        java {
            dimension "api"
        }
        python {
            dimension "api"
        }
        armeabi_v7a {
            dimension "abi"
            ndk { abiFilters "armeabi-v7a" }
        }
        arm64_v8a {
            dimension "abi"
            ndk { abiFilters "arm64-v8a" }
        }
>>>>>>> 732872f5
    }

    buildFeatures {
        viewBinding true
    }

    buildTypes {
        release {
            minifyEnabled true
            shrinkResources true
            proguardFiles getDefaultProguardFile('proguard-android-optimize.txt'), 'proguard-rules.pro'
        }
    }

    packagingOptions {
        exclude 'META-INF/beans.xml'
    }

    compileOptions {
        sourceCompatibility JavaVersion.VERSION_1_8
        targetCompatibility JavaVersion.VERSION_1_8
    }

    android.applicationVariants.configureEach { variant ->
        variant.outputs.configureEach { output ->
            outputFileName = "${variant.productFlavors[0].name}.apk"
        }
    }

    lint {
        disable 'UnsafeOptInUsageError'
    }
}

dependencies {
    implementation project(':hook')
    implementation project(':tvbus')
    implementation project(':catvod')
    implementation project(':pyramid')
    implementation project(':danmaku')
    implementation project(':quickjs')
    implementation project(':thunder')
    implementation project(':jianpian')
    implementation project(':forcetech')
    implementation project(':ijkplayer')
    implementation project(':media-lib-database')
    implementation project(':media-lib-datasource')
    implementation project(':media-lib-datasource-okhttp')
    implementation project(':media-lib-datasource-rtmp')
    implementation project(':media-lib-decoder-av1')
    implementation project(':media-lib-decoder-ffmpeg')
    implementation project(':media-lib-exoplayer')
    implementation project(':media-lib-exoplayer-dash')
    implementation project(':media-lib-exoplayer-hls')
    implementation project(':media-lib-exoplayer-rtsp')
    implementation project(':media-lib-exoplayer-smoothstreaming')
    implementation project(':media-lib-extractor')
    implementation project(':media-lib-session')
    implementation project(':media-lib-ui')
    implementation platform('org.jetbrains.kotlin:kotlin-bom:1.8.20')
    implementation 'androidx.multidex:multidex:2.0.1'
    implementation 'androidx.appcompat:appcompat:1.6.1'
    implementation 'androidx.biometric:biometric:1.1.0'
    implementation 'androidx.leanback:leanback:1.2.0-alpha03'
    implementation 'androidx.lifecycle:lifecycle-viewmodel:2.6.2'
    implementation 'androidx.room:room-runtime:2.6.0'
    implementation 'cat.ereza:customactivityoncrash:2.4.0'
    implementation 'com.github.bassaer:materialdesigncolors:1.0.0'
    implementation 'com.github.bumptech.glide:glide:4.15.1'
    implementation 'com.github.bumptech.glide:annotations:4.15.1'
    implementation 'com.github.bumptech.glide:okhttp3-integration:4.15.1'
    implementation 'com.github.jahirfiquitiva:TextDrawable:1.0.3'
    implementation 'com.github.TeamNewPipe:NewPipeExtractor:289db1178ab66694c23893e6a487d4708343c47b'
    implementation 'com.google.android.material:material:1.10.0'
    implementation 'com.google.zxing:core:3.3.0'
    implementation 'com.guolindev.permissionx:permissionx:1.7.1'
    implementation 'me.jessyan:autosize:1.2.1'
    implementation 'org.eclipse.jetty:jetty-client:8.1.21.v20160908'
    implementation 'org.eclipse.jetty:jetty-server:8.1.21.v20160908'
    implementation 'org.eclipse.jetty:jetty-servlet:8.1.21.v20160908'
    implementation 'org.fourthline.cling:cling-core:2.1.1'
    implementation 'org.fourthline.cling:cling-support:2.1.1'
    implementation 'org.greenrobot:eventbus:3.3.1'
    implementation 'org.nanohttpd:nanohttpd:2.3.1'
    implementation('org.simpleframework:simple-xml:2.7.1') { exclude group: 'stax', module: 'stax-api' exclude group: 'xpp3', module: 'xpp3' }
	implementation(ext: 'aar', name: 'dlna-core', group: 'fongmi', version: 'release')
    implementation(ext: 'aar', name: 'dlna-dmr', group: 'fongmi', version: 'release')
    annotationProcessor 'androidx.room:room-compiler:2.6.0'
    annotationProcessor 'com.github.bumptech.glide:compiler:4.15.1'
}<|MERGE_RESOLUTION|>--- conflicted
+++ resolved
@@ -25,28 +25,6 @@
             versionCode 207
             versionName "20231115#4"
         }
-<<<<<<< HEAD
-=======
-        mobile {
-            dimension "mode"
-            versionCode 207
-            versionName "20231115#4"
-        }
-        java {
-            dimension "api"
-        }
-        python {
-            dimension "api"
-        }
-        armeabi_v7a {
-            dimension "abi"
-            ndk { abiFilters "armeabi-v7a" }
-        }
-        arm64_v8a {
-            dimension "abi"
-            ndk { abiFilters "arm64-v8a" }
-        }
->>>>>>> 732872f5
     }
 
     buildFeatures {
