--- conflicted
+++ resolved
@@ -8,18 +8,11 @@
 
     defaultConfig {
         applicationId "com.fongmi.android.tv"
-<<<<<<< HEAD
         minSdk 17
-        targetSdk 33
-        versionCode 52
-        versionName "1.5.2"
-        multiDexEnabled true
-=======
-        minSdk 21
         targetSdk 29
         versionCode 53
         versionName "1.5.3"
->>>>>>> 674553c8
+        multiDexEnabled true
         ndk { abiFilters "armeabi-v7a" }
     }
 
@@ -77,7 +70,6 @@
     implementation 'com.github.bassaer:materialdesigncolors:1.0.0'
     implementation 'com.github.bumptech.glide:glide:4.14.2'
     implementation 'com.google.android.material:material:1.7.0'
-<<<<<<< HEAD
     implementation 'com.google.code.gson:gson:2.8.6'
     implementation 'com.google.zxing:core:3.3.0'
     implementation 'com.squareup.okhttp3:okhttp:3.12.13'
@@ -85,16 +77,7 @@
     implementation 'org.greenrobot:eventbus:3.3.1'
     implementation 'org.nanohttpd:nanohttpd:2.3.1'
     implementation 'org.xwalk:xwalk_shared_library:23.53.589.4'
-=======
-    implementation 'com.google.code.gson:gson:2.10'
-    implementation 'com.google.zxing:core:3.5.1'
-    implementation 'com.guolindev.permissionx:permissionx:1.7.1'
-    implementation 'com.squareup.okhttp3:okhttp:5.0.0-alpha.10'
-    implementation 'me.jessyan:autosize:1.2.1'
-    implementation 'org.greenrobot:eventbus:3.3.1'
-    implementation 'org.nanohttpd:nanohttpd:2.3.1'
-    implementation 'org.apache.commons:commons-compress:1.18'
->>>>>>> 674553c8
+	implementation 'org.apache.commons:commons-compress:1.18'
     implementation('org.simpleframework:simple-xml:2.7.1') { exclude group: 'stax', module: 'stax-api' exclude group: 'xpp3', module: 'xpp3' }
     leanbackImplementation 'androidx.leanback:leanback:1.2.0-alpha02'
     annotationProcessor 'androidx.room:room-compiler:2.4.3'
