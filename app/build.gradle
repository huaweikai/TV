plugins {
    id 'com.android.application'
}

android {
    compileSdk 34
    flavorDimensions = ["default"]

    defaultConfig {
        applicationId "com.fongmi.android.tv"
        minSdk 16
        targetSdk 28
<<<<<<< HEAD
        versionCode 214
        versionName "2.1.4"
        multiDexEnabled true
        ndk { abiFilters "armeabi-v7a" }
=======
        versionCode 215
        versionName "2.1.5"
>>>>>>> 22d5ad6e
        javaCompileOptions {
            annotationProcessorOptions {
                arguments = ["room.schemaLocation": "$projectDir/schemas".toString()]
            }
        }
    }

    productFlavors {
        leanback {
            dimension "default"
        }
    }

    buildFeatures {
        viewBinding true
    }

    buildTypes {
        release {
            minifyEnabled true
            shrinkResources true
            proguardFiles getDefaultProguardFile('proguard-android-optimize.txt'), 'proguard-rules.pro'
        }
    }

    packagingOptions {
        exclude 'META-INF/beans.xml'
    }

    compileOptions {
        sourceCompatibility JavaVersion.VERSION_1_8
        targetCompatibility JavaVersion.VERSION_1_8
    }

    android.applicationVariants.configureEach { variant ->
        variant.outputs.configureEach { output ->
            outputFileName = "${variant.productFlavors[0].name}.apk"
        }
    }

    lint {
        disable 'UnsafeOptInUsageError'
    }
}

dependencies {
    implementation project(':hook')
    implementation project(':tvbus')
    implementation project(':catvod')
    implementation project(':danmaku')
    implementation project(':pyramid')
    implementation project(':quickjs')
    implementation project(':thunder')
    implementation project(':jianpian')
    implementation project(':forcetech')
    implementation project(':ijkplayer')
    implementation project(':media-lib-database')
    implementation project(':media-lib-datasource')
    implementation project(':media-lib-datasource-okhttp')
    implementation project(':media-lib-datasource-rtmp')
    implementation project(':media-lib-decoder-av1')
    implementation project(':media-lib-decoder-ffmpeg')
    implementation project(':media-lib-exoplayer')
    implementation project(':media-lib-exoplayer-dash')
    implementation project(':media-lib-exoplayer-hls')
    implementation project(':media-lib-exoplayer-rtsp')
    implementation project(':media-lib-exoplayer-smoothstreaming')
    implementation project(':media-lib-extractor')
    implementation project(':media-lib-session')
    implementation project(':media-lib-ui')
    implementation platform('org.jetbrains.kotlin:kotlin-bom:1.8.20')
    implementation 'androidx.multidex:multidex:2.0.1'
    implementation 'androidx.appcompat:appcompat:1.6.1'
    implementation 'androidx.biometric:biometric:1.1.0'
    implementation 'androidx.leanback:leanback:1.2.0-alpha04'
    implementation 'androidx.lifecycle:lifecycle-viewmodel:2.6.2'
    implementation 'androidx.room:room-runtime:2.6.1'
    implementation 'cat.ereza:customactivityoncrash:2.4.0'
    implementation 'com.github.bassaer:materialdesigncolors:1.0.0'
    implementation 'com.github.bumptech.glide:glide:4.16.0'
    implementation 'com.github.bumptech.glide:annotations:4.16.0'
    implementation 'com.github.bumptech.glide:okhttp3-integration:4.16.0'
    implementation 'com.github.jahirfiquitiva:TextDrawable:1.0.3'
    implementation('com.github.TeamNewPipe:NewPipeExtractor:v0.23.1') { exclude group: 'org.jsoup', module: 'jsoup' }
    implementation('com.github.thegrizzlylabs:sardine-android:0.8') { exclude group: 'com.squareup.okhttp3', module: 'okhttp' }
    implementation 'com.google.android.material:material:1.11.0'
    implementation 'com.google.net.cronet:cronet-okhttp:0.1.0'
    implementation 'com.google.zxing:core:3.3.0'
    implementation 'com.guolindev.permissionx:permissionx:1.7.1'
    implementation 'me.jessyan:autosize:1.2.1'
    implementation 'com.hierynomus:smbj:0.11.5'
    implementation 'org.chromium.net:cronet-embedded:76.3809.111'
    implementation 'org.eclipse.jetty:jetty-client:8.1.21.v20160908'
    implementation 'org.eclipse.jetty:jetty-server:8.1.21.v20160908'
    implementation 'org.eclipse.jetty:jetty-servlet:8.1.21.v20160908'
    implementation 'org.fourthline.cling:cling-core:2.1.1'
    implementation 'org.fourthline.cling:cling-support:2.1.1'
    implementation 'org.greenrobot:eventbus:3.3.1'
    implementation('org.simpleframework:simple-xml:2.7.1') { exclude group: 'stax', module: 'stax-api' exclude group: 'xpp3', module: 'xpp3' }
    implementation(ext: 'aar', name: 'dlna-core', group: 'fongmi', version: 'release')
    implementation(ext: 'aar', name: 'dlna-dmr', group: 'fongmi', version: 'release')
    annotationProcessor 'androidx.room:room-compiler:2.6.1'
    annotationProcessor 'com.github.bumptech.glide:compiler:4.16.0'
}<|MERGE_RESOLUTION|>--- conflicted
+++ resolved
@@ -10,15 +10,10 @@
         applicationId "com.fongmi.android.tv"
         minSdk 16
         targetSdk 28
-<<<<<<< HEAD
-        versionCode 214
-        versionName "2.1.4"
+        versionCode 215
+        versionName "2.1.5"
         multiDexEnabled true
         ndk { abiFilters "armeabi-v7a" }
-=======
-        versionCode 215
-        versionName "2.1.5"
->>>>>>> 22d5ad6e
         javaCompileOptions {
             annotationProcessorOptions {
                 arguments = ["room.schemaLocation": "$projectDir/schemas".toString()]
