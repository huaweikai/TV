plugins {
    id 'com.android.application'
}

android {
    compileSdk 33
    flavorDimensions "default"

    defaultConfig {
        applicationId "com.fongmi.android.tv"
        minSdk 16
        targetSdk 29
        multiDexEnabled true
        ndk { abiFilters "armeabi-v7a" }
        javaCompileOptions {
            annotationProcessorOptions {
                arguments = ["room.schemaLocation": "$projectDir/schemas".toString()]
            }
        }
    }

    productFlavors {
        leanback {
            dimension "default"
            versionCode 77
            versionName "20230520#1"
        }
<<<<<<< HEAD
=======
        mobile {
            dimension "mode"
            versionCode 15
            versionName "20230520#1"
        }
        java {
            dimension "api"
        }
        python {
            dimension "api"
        }
>>>>>>> c6124366
    }

    buildFeatures {
        viewBinding true
    }

    buildTypes {
        release {
            minifyEnabled true
            zipAlignEnabled true
            shrinkResources true
            proguardFiles getDefaultProguardFile('proguard-android-optimize.txt'), 'proguard-rules.pro'
        }
    }

    packagingOptions {
        exclude 'META-INF/beans.xml'
    }

    compileOptions {
        sourceCompatibility JavaVersion.VERSION_1_8
        targetCompatibility JavaVersion.VERSION_1_8
    }

    android.applicationVariants.all { variant ->
        variant.outputs.all { output ->
            outputFileName = "${variant.productFlavors[0].name}.apk"
        }
    }

    lint {
        abortOnError false
        disable 'UnsafeOptInUsageError'
    }
}

dependencies {
    implementation project(':drpy')
    implementation project(':tvbus')
    implementation project(':zlive')
    implementation project(':catvod')
    implementation project(':pyramid')
    implementation project(':forcetech')
    implementation project(':ijkplayer')
    implementation project(':media-lib-database')
    implementation project(':media-lib-datasource')
    implementation project(':media-lib-datasource-okhttp')
    implementation project(':media-lib-datasource-rtmp')
    implementation project(':media-lib-decoder-av1')
    implementation project(':media-lib-decoder-ffmpeg')
    implementation project(':media-lib-exoplayer')
    implementation project(':media-lib-exoplayer-dash')
    implementation project(':media-lib-exoplayer-hls')
    implementation project(':media-lib-exoplayer-rtsp')
    implementation project(':media-lib-exoplayer-smoothstreaming')
    implementation project(':media-lib-extractor')
    implementation project(':media-lib-session')
    implementation project(':media-lib-ui')
    implementation 'androidx.multidex:multidex:2.0.1'
    implementation 'androidx.appcompat:appcompat:1.6.1'
    implementation 'androidx.leanback:leanback:1.2.0-alpha02'
    implementation 'androidx.lifecycle:lifecycle-viewmodel:2.5.1'
    implementation 'androidx.preference:preference:1.2.0'
    implementation 'androidx.room:room-runtime:2.5.1'
    implementation 'cat.ereza:customactivityoncrash:2.4.0'
    implementation 'com.github.bassaer:materialdesigncolors:1.0.0'
    implementation 'com.github.bumptech.glide:glide:4.15.1'
    implementation('com.github.thegrizzlylabs:sardine-android:0.8') { exclude group: 'com.squareup.okhttp3', module: 'okhttp' }
    implementation 'com.google.android.material:material:1.9.0'
<<<<<<< HEAD
    implementation 'com.google.code.gson:gson:2.8.6'
    implementation 'com.google.zxing:core:3.4.1'
    implementation 'com.guolindev.permissionx:permissionx:1.7.1'
    implementation 'com.squareup.okhttp3:okhttp:3.12.13'
    implementation 'me.jessyan:autosize:1.2.1'
=======
    implementation 'com.google.code.gson:gson:' + gsonVersion
    implementation 'com.google.net.cronet:cronet-okhttp:0.1.0'
    implementation 'com.google.zxing:core:3.4.1'
    implementation 'com.guolindev.permissionx:permissionx:1.7.1'
    implementation 'com.squareup.okhttp3:okhttp:' + okhttpVersion
    implementation 'com.squareup.okhttp3:okhttp-dnsoverhttps:' + okhttpVersion
>>>>>>> c6124366
    implementation 'net.java.dev.jna:jna:5.12.1'
    implementation 'org.apache.commons:commons-compress:1.20'
    implementation 'org.greenrobot:eventbus:3.3.1'
    implementation 'org.nanohttpd:nanohttpd:2.3.1'
    implementation('org.simpleframework:simple-xml:2.7.1') { exclude group: 'stax', module: 'stax-api' exclude group: 'xpp3', module: 'xpp3' }
    annotationProcessor 'androidx.room:room-compiler:2.5.1'
    annotationProcessor 'com.github.bumptech.glide:compiler:4.15.1'
}<|MERGE_RESOLUTION|>--- conflicted
+++ resolved
@@ -25,20 +25,6 @@
             versionCode 77
             versionName "20230520#1"
         }
-<<<<<<< HEAD
-=======
-        mobile {
-            dimension "mode"
-            versionCode 15
-            versionName "20230520#1"
-        }
-        java {
-            dimension "api"
-        }
-        python {
-            dimension "api"
-        }
->>>>>>> c6124366
     }
 
     buildFeatures {
@@ -108,20 +94,12 @@
     implementation 'com.github.bumptech.glide:glide:4.15.1'
     implementation('com.github.thegrizzlylabs:sardine-android:0.8') { exclude group: 'com.squareup.okhttp3', module: 'okhttp' }
     implementation 'com.google.android.material:material:1.9.0'
-<<<<<<< HEAD
-    implementation 'com.google.code.gson:gson:2.8.6'
-    implementation 'com.google.zxing:core:3.4.1'
-    implementation 'com.guolindev.permissionx:permissionx:1.7.1'
-    implementation 'com.squareup.okhttp3:okhttp:3.12.13'
-    implementation 'me.jessyan:autosize:1.2.1'
-=======
     implementation 'com.google.code.gson:gson:' + gsonVersion
-    implementation 'com.google.net.cronet:cronet-okhttp:0.1.0'
     implementation 'com.google.zxing:core:3.4.1'
     implementation 'com.guolindev.permissionx:permissionx:1.7.1'
     implementation 'com.squareup.okhttp3:okhttp:' + okhttpVersion
     implementation 'com.squareup.okhttp3:okhttp-dnsoverhttps:' + okhttpVersion
->>>>>>> c6124366
+    implementation 'me.jessyan:autosize:1.2.1'
     implementation 'net.java.dev.jna:jna:5.12.1'
     implementation 'org.apache.commons:commons-compress:1.20'
     implementation 'org.greenrobot:eventbus:3.3.1'
