--- conflicted
+++ resolved
@@ -16,28 +16,10 @@
 
     productFlavors {
         leanback {
-<<<<<<< HEAD
             dimension "default"
-            versionCode 71
-            versionName "1.7.1"
-        }
-=======
-            dimension "mode"
             versionCode 72
             versionName "1.7.2"
         }
-        mobile {
-            dimension "mode"
-            versionCode 10
-            versionName "1.1.0"
-        }
-        java {
-            dimension "api"
-        }
-        python {
-            dimension "api"
-        }
->>>>>>> 0d08981b
     }
 
     buildFeatures {
@@ -77,15 +59,7 @@
     implementation project(':catvod')
     implementation project(':forcetech')
     implementation project(':ijkplayer')
-<<<<<<< HEAD
     implementation project(':pyramid')
-    implementation project(':exoplayer-library')
-    implementation project(':exoplayer-extension-av1')
-    implementation project(':exoplayer-extension-rtmp')
-    implementation project(':exoplayer-extension-ffmpeg')
-    implementation 'androidx.multidex:multidex:2.0.1'
-=======
-    pythonImplementation project(':pyramid')
     implementation project(':media-lib-database')
     implementation project(':media-lib-datasource')
     implementation project(':media-lib-datasource-rtmp')
@@ -99,38 +73,28 @@
     implementation project(':media-lib-extractor')
     implementation project(':media-lib-session')
     implementation project(':media-lib-ui')
->>>>>>> 0d08981b
+    implementation 'androidx.multidex:multidex:2.0.1'
     implementation 'androidx.appcompat:appcompat:1.6.1'
+	implementation 'androidx.leanback:leanback:1.2.0-alpha02'
     implementation 'androidx.lifecycle:lifecycle-viewmodel:2.5.1'
     implementation 'androidx.preference:preference:1.2.0'
     implementation 'androidx.room:room-runtime:2.5.1'
     implementation 'cat.ereza:customactivityoncrash:2.4.0'
     implementation 'com.github.bassaer:materialdesigncolors:1.0.0'
     implementation 'com.github.bumptech.glide:glide:4.14.2'
-<<<<<<< HEAD
-    implementation 'com.google.android.material:material:1.8.0'
+    implementation 'com.google.android.material:material:1.9.0-beta01'
     implementation 'com.google.code.gson:gson:2.8.6'
-=======
-    implementation 'com.google.android.material:material:1.9.0-beta01'
-    implementation 'com.google.code.gson:gson:2.10.1'
->>>>>>> 0d08981b
     implementation 'com.google.net.cronet:cronet-okhttp:0.1.0'
     implementation 'com.google.zxing:core:3.3.0'
     implementation 'com.guolindev.permissionx:permissionx:1.7.1'
     implementation 'com.squareup.okhttp3:okhttp:3.12.13'
+    implementation 'me.jessyan:autosize:1.2.1'
     implementation 'net.java.dev.jna:jna:5.12.1'
     implementation 'org.apache.commons:commons-compress:1.20'
     implementation 'org.chromium.net:cronet-embedded:101.4951.41'
     implementation 'org.greenrobot:eventbus:3.3.1'
     implementation 'org.nanohttpd:nanohttpd:2.3.1'
     implementation('org.simpleframework:simple-xml:2.7.1') { exclude group: 'stax', module: 'stax-api' exclude group: 'xpp3', module: 'xpp3' }
-    leanbackImplementation 'androidx.leanback:leanback:1.2.0-alpha02'
-    leanbackImplementation 'me.jessyan:autosize:1.2.1'
-<<<<<<< HEAD
-    annotationProcessor 'androidx.room:room-compiler:2.5.0'
-=======
-    mobileImplementation 'androidx.swiperefreshlayout:swiperefreshlayout:1.1.0'
     annotationProcessor 'androidx.room:room-compiler:2.5.1'
->>>>>>> 0d08981b
     annotationProcessor 'com.github.bumptech.glide:compiler:4.14.2'
 }