plugins {
    id 'com.android.application'
}

android {
    compileSdk 33
    flavorDimensions "default"

    defaultConfig {
        applicationId "com.fongmi.android.tv"
        minSdk 16
        targetSdk 28
        multiDexEnabled true
        ndk { abiFilters "armeabi-v7a" }
        javaCompileOptions {
            annotationProcessorOptions {
                arguments = ["room.schemaLocation": "$projectDir/schemas".toString()]
            }
        }
    }

    productFlavors {
        leanback {
            dimension "default"
            versionCode 203
            versionName "20230731#3"
        }
<<<<<<< HEAD
=======
        mobile {
            dimension "mode"
            versionCode 203
            versionName "20230731#3"
        }
        java {
            dimension "api"
        }
        python {
            dimension "api"
        }
        armeabi_v7a {
            dimension "abi"
            //noinspection ChromeOsAbiSupport
            ndk { abiFilters "armeabi-v7a" }
        }
        arm64_v8a {
            dimension "abi"
            //noinspection ChromeOsAbiSupport
            ndk { abiFilters "arm64-v8a" }
        }
>>>>>>> c90d27ef
    }

    buildFeatures {
        viewBinding true
    }

    buildTypes {
        release {
            minifyEnabled true
            zipAlignEnabled true
            shrinkResources true
            proguardFiles getDefaultProguardFile('proguard-android-optimize.txt'), 'proguard-rules.pro'
        }
    }

    packagingOptions {
        exclude 'META-INF/beans.xml'
    }

    compileOptions {
        sourceCompatibility JavaVersion.VERSION_1_8
        targetCompatibility JavaVersion.VERSION_1_8
    }

    android.applicationVariants.all { variant ->
        variant.outputs.all { output ->
            outputFileName = "${variant.productFlavors[0].name}.apk"
        }
    }

    lint {
        abortOnError false
        disable 'UnsafeOptInUsageError'
    }
}

dependencies {
    implementation project(':tvbus')
    implementation project(':catvod')
    implementation project(':pyramid')
    implementation project(':quickjs')
    implementation project(':thunder')
    implementation project(':jianpian')
    implementation project(':forcetech')
    implementation project(':ijkplayer')
    implementation project(':media-lib-database')
    implementation project(':media-lib-datasource')
    implementation project(':media-lib-datasource-okhttp')
    implementation project(':media-lib-datasource-rtmp')
    implementation project(':media-lib-decoder-av1')
    implementation project(':media-lib-decoder-ffmpeg')
    implementation project(':media-lib-exoplayer')
    implementation project(':media-lib-exoplayer-dash')
    implementation project(':media-lib-exoplayer-hls')
    implementation project(':media-lib-exoplayer-rtsp')
    implementation project(':media-lib-exoplayer-smoothstreaming')
    implementation project(':media-lib-extractor')
    implementation project(':media-lib-session')
    implementation project(':media-lib-ui')
    implementation 'androidx.multidex:multidex:2.0.1'
    implementation 'androidx.appcompat:appcompat:1.6.1'
    implementation 'androidx.leanback:leanback:1.2.0-alpha02'
    implementation 'androidx.lifecycle:lifecycle-viewmodel:2.5.1'
    implementation 'androidx.room:room-runtime:2.5.2'
    implementation 'cat.ereza:customactivityoncrash:2.4.0'
    implementation 'com.github.bassaer:materialdesigncolors:1.0.0'
    implementation 'com.github.bumptech.glide:glide:4.15.1'
    implementation 'com.github.bumptech.glide:annotations:4.15.1'
    implementation 'com.github.bumptech.glide:okhttp3-integration:4.15.1'
    implementation 'com.github.TeamNewPipe:NewPipeExtractor:8495ad619e'
    implementation 'com.google.android.material:material:1.9.0'
<<<<<<< HEAD
    implementation 'com.google.code.gson:gson:' + gsonVersion
    implementation 'com.google.zxing:core:3.3.0'
    implementation 'com.guolindev.permissionx:permissionx:1.7.1'
    implementation 'com.hierynomus:smbj:0.11.5'
    implementation 'com.squareup.okhttp3:okhttp:' + okhttpVersion
    implementation 'me.jessyan:autosize:1.2.1'
    implementation 'org.apache.commons:commons-compress:1.20'
=======
    implementation 'com.google.net.cronet:cronet-okhttp:0.1.0'
    implementation 'com.google.zxing:core:3.3.0'
    implementation 'com.guolindev.permissionx:permissionx:1.7.1'
    implementation 'org.chromium.net:cronet-embedded:101.4951.41'
>>>>>>> c90d27ef
    implementation 'org.greenrobot:eventbus:3.3.1'
    implementation 'org.nanohttpd:nanohttpd:2.3.1'
    implementation('org.simpleframework:simple-xml:2.7.1') { exclude group: 'stax', module: 'stax-api' exclude group: 'xpp3', module: 'xpp3' }
    annotationProcessor 'androidx.room:room-compiler:2.5.2'
    annotationProcessor 'com.github.bumptech.glide:compiler:4.15.1'
}<|MERGE_RESOLUTION|>--- conflicted
+++ resolved
@@ -25,30 +25,6 @@
             versionCode 203
             versionName "20230731#3"
         }
-<<<<<<< HEAD
-=======
-        mobile {
-            dimension "mode"
-            versionCode 203
-            versionName "20230731#3"
-        }
-        java {
-            dimension "api"
-        }
-        python {
-            dimension "api"
-        }
-        armeabi_v7a {
-            dimension "abi"
-            //noinspection ChromeOsAbiSupport
-            ndk { abiFilters "armeabi-v7a" }
-        }
-        arm64_v8a {
-            dimension "abi"
-            //noinspection ChromeOsAbiSupport
-            ndk { abiFilters "arm64-v8a" }
-        }
->>>>>>> c90d27ef
     }
 
     buildFeatures {
@@ -120,20 +96,11 @@
     implementation 'com.github.bumptech.glide:okhttp3-integration:4.15.1'
     implementation 'com.github.TeamNewPipe:NewPipeExtractor:8495ad619e'
     implementation 'com.google.android.material:material:1.9.0'
-<<<<<<< HEAD
-    implementation 'com.google.code.gson:gson:' + gsonVersion
-    implementation 'com.google.zxing:core:3.3.0'
-    implementation 'com.guolindev.permissionx:permissionx:1.7.1'
-    implementation 'com.hierynomus:smbj:0.11.5'
-    implementation 'com.squareup.okhttp3:okhttp:' + okhttpVersion
-    implementation 'me.jessyan:autosize:1.2.1'
-    implementation 'org.apache.commons:commons-compress:1.20'
-=======
     implementation 'com.google.net.cronet:cronet-okhttp:0.1.0'
     implementation 'com.google.zxing:core:3.3.0'
     implementation 'com.guolindev.permissionx:permissionx:1.7.1'
+    implementation 'me.jessyan:autosize:1.2.1'
     implementation 'org.chromium.net:cronet-embedded:101.4951.41'
->>>>>>> c90d27ef
     implementation 'org.greenrobot:eventbus:3.3.1'
     implementation 'org.nanohttpd:nanohttpd:2.3.1'
     implementation('org.simpleframework:simple-xml:2.7.1') { exclude group: 'stax', module: 'stax-api' exclude group: 'xpp3', module: 'xpp3' }
