--- conflicted
+++ resolved
@@ -10,14 +10,9 @@
         applicationId "com.fongmi.android.tv"
         minSdk 17
         targetSdk 33
-<<<<<<< HEAD
-        versionCode 45
-        versionName "1.4.5"
-        multiDexEnabled true
-=======
         versionCode 46
         versionName "1.4.6"
->>>>>>> b4c8edb4
+        multiDexEnabled true
         ndk { abiFilters "armeabi-v7a" }
     }
 
