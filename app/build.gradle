plugins {
    id 'com.android.application'
}

android {
    compileSdk 33
    flavorDimensions "mode", "api"

    defaultConfig {
        applicationId "com.fongmi.android.tv"
        minSdk 17
        targetSdk 33
        versionCode 45
        versionName "1.4.5"
        ndk { abiFilters "armeabi-v7a" }
    }

    productFlavors {
        leanback {
            dimension "mode"
        }
        mobile {
            dimension "mode"
        }
        java {
            dimension = "api"
        }
        python {
            dimension = "api"
        }
    }

    buildFeatures {
        viewBinding true
    }

    buildTypes {
        release {
            minifyEnabled true
            zipAlignEnabled true
            shrinkResources true
            proguardFiles getDefaultProguardFile('proguard-android-optimize.txt'), 'proguard-rules.pro'
        }
    }

    compileOptions {
        sourceCompatibility JavaVersion.VERSION_11
        targetCompatibility JavaVersion.VERSION_11
    }

    android.applicationVariants.all { variant ->
        variant.outputs.all { output ->
            outputFileName = "${variant.productFlavors[0].name}-${variant.productFlavors[1].name}.apk"
        }
    }
}

dependencies {
    implementation project(':catvod')
    implementation project(':forcetech')
    implementation project(':ijkplayer')
    pythonImplementation project(':pyramid')
    implementation project(':exoplayer-library')
    implementation project(':exoplayer-extension-rtmp')
    implementation project(':exoplayer-extension-ffmpeg')
    implementation "androidx.multidex:multidex:2.0.1"
    implementation 'androidx.appcompat:appcompat:1.5.1'
    implementation 'androidx.preference:preference:1.2.0'
    implementation 'androidx.lifecycle:lifecycle-viewmodel:2.5.1'
    implementation 'androidx.lifecycle:lifecycle-viewmodel-ktx:2.5.1'
    implementation 'androidx.room:room-runtime:2.4.3'
    implementation 'cat.ereza:customactivityoncrash:2.4.0'
    implementation 'com.github.bassaer:materialdesigncolors:1.0.0'
    implementation 'com.github.bumptech.glide:glide:4.14.2'
    implementation 'com.google.android.material:material:1.7.0'
<<<<<<< HEAD
    implementation 'com.google.code.gson:gson:2.9.1'
    implementation 'com.google.zxing:core:3.3.0'
    implementation 'com.squareup.okhttp3:okhttp:3.12.13'
=======
    implementation 'com.google.code.gson:gson:2.10'
    implementation 'com.google.zxing:core:3.5.1'
    implementation 'com.squareup.okhttp3:okhttp:5.0.0-alpha.10'
>>>>>>> 916041fd
    implementation 'me.jessyan:autosize:1.2.1'
    implementation 'org.greenrobot:eventbus:3.3.1'
    implementation 'org.nanohttpd:nanohttpd:2.3.1'
    implementation('org.simpleframework:simple-xml:2.7.1') { exclude group: 'stax', module: 'stax-api' exclude group: 'xpp3', module: 'xpp3' }
    leanbackImplementation 'androidx.leanback:leanback:1.2.0-alpha02'
    annotationProcessor 'androidx.room:room-compiler:2.4.3'
    annotationProcessor 'com.github.bumptech.glide:compiler:4.14.2'
}<|MERGE_RESOLUTION|>--- conflicted
+++ resolved
@@ -73,15 +73,9 @@
     implementation 'com.github.bassaer:materialdesigncolors:1.0.0'
     implementation 'com.github.bumptech.glide:glide:4.14.2'
     implementation 'com.google.android.material:material:1.7.0'
-<<<<<<< HEAD
-    implementation 'com.google.code.gson:gson:2.9.1'
+    implementation 'com.google.code.gson:gson:2.10'
     implementation 'com.google.zxing:core:3.3.0'
     implementation 'com.squareup.okhttp3:okhttp:3.12.13'
-=======
-    implementation 'com.google.code.gson:gson:2.10'
-    implementation 'com.google.zxing:core:3.5.1'
-    implementation 'com.squareup.okhttp3:okhttp:5.0.0-alpha.10'
->>>>>>> 916041fd
     implementation 'me.jessyan:autosize:1.2.1'
     implementation 'org.greenrobot:eventbus:3.3.1'
     implementation 'org.nanohttpd:nanohttpd:2.3.1'
