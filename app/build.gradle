--- conflicted
+++ resolved
@@ -10,14 +10,9 @@
         applicationId "com.fongmi.android.tv"
         minSdk 16
         targetSdk 29
-<<<<<<< HEAD
-        versionCode 65
-        versionName "1.6.5"
-        multiDexEnabled true
-=======
         versionCode 66
         versionName "1.6.6"
->>>>>>> ea6866ee
+        multiDexEnabled true
         ndk { abiFilters "armeabi-v7a" }
     }
 
@@ -81,12 +76,7 @@
     implementation 'com.google.net.cronet:cronet-okhttp:0.1.0'
     implementation 'com.google.zxing:core:3.3.0'
     implementation 'com.guolindev.permissionx:permissionx:1.7.1'
-<<<<<<< HEAD
     implementation 'com.squareup.okhttp3:okhttp:3.12.13'
-    implementation 'me.jessyan:autosize:1.2.1'
-=======
-    implementation 'com.squareup.okhttp3:okhttp:5.0.0-alpha.10'
->>>>>>> ea6866ee
     implementation 'net.java.dev.jna:jna:5.12.1'
     implementation 'org.apache.commons:commons-compress:1.20'
     implementation 'org.chromium.net:cronet-embedded:101.4951.41'
