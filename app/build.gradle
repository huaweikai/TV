plugins {
    id 'com.android.application'
}

android {
    compileSdk 33
    flavorDimensions "mode"

    defaultConfig {
        applicationId "com.fongmi.android.tv"
        minSdk 17
        targetSdk 33
<<<<<<< HEAD
        versionCode 47
        versionName "1.4.7"
        multiDexEnabled true
=======
        versionCode 48
        versionName "1.4.8"
>>>>>>> 85498113
        ndk { abiFilters "armeabi-v7a" }
    }

    productFlavors {
        leanback {
            dimension "mode"
        }
        mobile {
            dimension "mode"
        }
    }

    buildFeatures {
        viewBinding true
    }

    buildTypes {
        release {
            minifyEnabled true
            zipAlignEnabled true
            shrinkResources true
            proguardFiles getDefaultProguardFile('proguard-android-optimize.txt'), 'proguard-rules.pro'
        }
    }

    compileOptions {
        sourceCompatibility JavaVersion.VERSION_11
        targetCompatibility JavaVersion.VERSION_11
    }

    android.applicationVariants.all { variant ->
        variant.outputs.all { output ->
            outputFileName = "${variant.productFlavors[0].name}.apk"
        }
    }
}

dependencies {
    implementation project(':drpy')
    implementation project(':catvod')
    implementation project(':forcetech')
    implementation project(':ijkplayer')
    implementation project(':pyramid')
    implementation project(':exoplayer-library')
    implementation project(':exoplayer-extension-av1')
    implementation project(':exoplayer-extension-rtmp')
    implementation project(':exoplayer-extension-ffmpeg')
    implementation 'androidx.multidex:multidex:2.0.1'
    implementation 'androidx.appcompat:appcompat:1.5.1'
    implementation 'androidx.preference:preference:1.2.0'
    implementation 'androidx.lifecycle:lifecycle-viewmodel:2.5.1'
    implementation 'androidx.lifecycle:lifecycle-viewmodel-ktx:2.5.1'
    implementation 'androidx.room:room-runtime:2.4.3'
    implementation 'cat.ereza:customactivityoncrash:2.4.0'
    implementation 'com.github.bassaer:materialdesigncolors:1.0.0'
    implementation 'com.github.bumptech.glide:glide:4.14.2'
    implementation 'com.google.android.material:material:1.7.0'
    implementation 'com.google.code.gson:gson:2.8.6'
    implementation 'com.google.zxing:core:3.3.0'
    implementation 'com.squareup.okhttp3:okhttp:3.12.13'
    implementation 'me.jessyan:autosize:1.2.1'
    implementation 'org.greenrobot:eventbus:3.3.1'
    implementation 'org.nanohttpd:nanohttpd:2.3.1'
    implementation 'org.xwalk:xwalk_shared_library:23.53.589.4'
    implementation('org.simpleframework:simple-xml:2.7.1') { exclude group: 'stax', module: 'stax-api' exclude group: 'xpp3', module: 'xpp3' }
    leanbackImplementation 'androidx.leanback:leanback:1.2.0-alpha02'
    annotationProcessor 'androidx.room:room-compiler:2.4.3'
    annotationProcessor 'com.github.bumptech.glide:compiler:4.14.2'
}<|MERGE_RESOLUTION|>--- conflicted
+++ resolved
@@ -10,14 +10,9 @@
         applicationId "com.fongmi.android.tv"
         minSdk 17
         targetSdk 33
-<<<<<<< HEAD
-        versionCode 47
-        versionName "1.4.7"
-        multiDexEnabled true
-=======
         versionCode 48
         versionName "1.4.8"
->>>>>>> 85498113
+        multiDexEnabled true
         ndk { abiFilters "armeabi-v7a" }
     }
 
