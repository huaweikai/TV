--- conflicted
+++ resolved
@@ -23,33 +23,8 @@
         leanback {
             dimension "default"
             versionCode 204
-<<<<<<< HEAD
             versionName "20230811"
-=======
-            versionName "20230812"
-        }
-        mobile {
-            dimension "mode"
-            versionCode 204
-            versionName "20230812"
-        }
-        java {
-            dimension "api"
-        }
-        python {
-            dimension "api"
-        }
-        armeabi_v7a {
-            dimension "abi"
-            //noinspection ChromeOsAbiSupport
-            ndk { abiFilters "armeabi-v7a" }
-        }
-        arm64_v8a {
-            dimension "abi"
-            //noinspection ChromeOsAbiSupport
-            ndk { abiFilters "arm64-v8a" }
->>>>>>> b930b5ca
-        }
+		}
     }
 
     buildFeatures {
@@ -130,15 +105,6 @@
     implementation 'org.greenrobot:eventbus:3.3.1'
     implementation 'org.nanohttpd:nanohttpd:2.3.1'
     implementation('org.simpleframework:simple-xml:2.7.1') { exclude group: 'stax', module: 'stax-api' exclude group: 'xpp3', module: 'xpp3' }
-<<<<<<< HEAD
-=======
-    leanbackImplementation 'androidx.leanback:leanback:1.2.0-alpha02'
-    leanbackImplementation 'me.jessyan:autosize:1.2.1'
-    mobileImplementation 'androidx.swiperefreshlayout:swiperefreshlayout:1.1.0'
-    mobileImplementation 'com.github.chrisbanes:PhotoView:2.3.0'
-    mobileImplementation 'com.github.devin1014.DLNA-Cast:dlna-dmc:V1.0.0'
-    mobileImplementation('com.journeyapps:zxing-android-embedded:4.3.0') { transitive = false }
->>>>>>> b930b5ca
     annotationProcessor 'androidx.room:room-compiler:2.5.2'
     annotationProcessor 'com.github.bumptech.glide:compiler:4.15.1'
 }