--- conflicted
+++ resolved
@@ -10,14 +10,9 @@
         applicationId "com.fongmi.android.tv"
         minSdk 17
         targetSdk 29
-<<<<<<< HEAD
-        versionCode 53
-        versionName "1.5.3"
-        multiDexEnabled true
-=======
         versionCode 54
         versionName "1.5.4"
->>>>>>> 7bb79626
+        multiDexEnabled true
         ndk { abiFilters "armeabi-v7a" }
     }
 
@@ -78,14 +73,9 @@
     implementation 'com.github.bumptech.glide:glide:4.14.2'
     implementation 'com.google.android.gms:play-services-cronet:18.0.1'
     implementation 'com.google.android.material:material:1.7.0'
-<<<<<<< HEAD
     implementation 'com.google.code.gson:gson:2.8.6'
+    implementation 'com.google.net.cronet:cronet-okhttp:0.1.0'
     implementation 'com.google.zxing:core:3.3.0'
-=======
-    implementation 'com.google.code.gson:gson:2.10'
-    implementation 'com.google.net.cronet:cronet-okhttp:0.1.0'
-    implementation 'com.google.zxing:core:3.5.1'
->>>>>>> 7bb79626
     implementation 'com.guolindev.permissionx:permissionx:1.7.1'
     implementation 'com.squareup.okhttp3:okhttp:3.12.13'
     implementation 'me.jessyan:autosize:1.2.1'
@@ -93,11 +83,7 @@
     implementation 'org.apache.commons:commons-compress:1.20'
     implementation 'org.greenrobot:eventbus:3.3.1'
     implementation 'org.nanohttpd:nanohttpd:2.3.1'
-<<<<<<< HEAD
-    implementation 'org.apache.commons:commons-compress:1.18'
     implementation 'org.xwalk:xwalk_shared_library:23.53.589.4'
-=======
->>>>>>> 7bb79626
     implementation('org.simpleframework:simple-xml:2.7.1') { exclude group: 'stax', module: 'stax-api' exclude group: 'xpp3', module: 'xpp3' }
     leanbackImplementation 'androidx.leanback:leanback:1.2.0-alpha02'
     annotationProcessor 'androidx.room:room-compiler:2.4.3'
