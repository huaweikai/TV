--- conflicted
+++ resolved
@@ -4,11 +4,7 @@
 
 android {
     compileSdk 33
-<<<<<<< HEAD
-    flavorDimensions "default"
-=======
-    flavorDimensions = ["mode", "api", "abi"]
->>>>>>> 6c5141e8
+    flavorDimensions ["default"]
 
     defaultConfig {
         applicationId "com.fongmi.android.tv"
@@ -29,30 +25,6 @@
             versionCode 205
             versionName "20230924#4"
         }
-<<<<<<< HEAD
-=======
-        mobile {
-            dimension "mode"
-            versionCode 205
-            versionName "20230924#4"
-        }
-        java {
-            dimension "api"
-        }
-        python {
-            dimension "api"
-        }
-        armeabi_v7a {
-            dimension "abi"
-            //noinspection ChromeOsAbiSupport
-            ndk { abiFilters "armeabi-v7a" }
-        }
-        arm64_v8a {
-            dimension "abi"
-            //noinspection ChromeOsAbiSupport
-            ndk { abiFilters "arm64-v8a" }
-        }
->>>>>>> 6c5141e8
     }
 
     buildFeatures {
@@ -76,15 +48,9 @@
         targetCompatibility JavaVersion.VERSION_1_8
     }
 
-<<<<<<< HEAD
-    android.applicationVariants.all { variant ->
-        variant.outputs.all { output ->
-            outputFileName = "${variant.productFlavors[0].name}.apk"
-=======
     android.applicationVariants.configureEach { variant ->
         variant.outputs.configureEach { output ->
-            outputFileName = "${variant.productFlavors[0].name}-${variant.productFlavors[1].name}-${variant.productFlavors[2].name}.apk"
->>>>>>> 6c5141e8
+            outputFileName = "${variant.productFlavors[0].name}.apk"
         }
     }
 
@@ -97,11 +63,8 @@
     implementation project(':hook')
     implementation project(':tvbus')
     implementation project(':catvod')
-<<<<<<< HEAD
     implementation project(':pyramid')
-=======
     implementation project(':danmaku')
->>>>>>> 6c5141e8
     implementation project(':quickjs')
     implementation project(':thunder')
     implementation project(':jianpian')
@@ -121,18 +84,15 @@
     implementation project(':media-lib-extractor')
     implementation project(':media-lib-session')
     implementation project(':media-lib-ui')
-<<<<<<< HEAD
     implementation 'androidx.multidex:multidex:2.0.1'
     implementation 'androidx.appcompat:appcompat:1.6.1'
     implementation 'androidx.biometric:biometric:1.1.0'
     implementation 'androidx.leanback:leanback:1.2.0-alpha02'
     implementation 'androidx.lifecycle:lifecycle-viewmodel:2.5.1'
-=======
     implementation platform('org.jetbrains.kotlin:kotlin-bom:1.8.20')
     implementation 'androidx.appcompat:appcompat:1.6.1'
     implementation 'androidx.biometric:biometric:1.1.0'
     implementation 'androidx.lifecycle:lifecycle-viewmodel:2.6.1'
->>>>>>> 6c5141e8
     implementation 'androidx.room:room-runtime:2.5.2'
     implementation 'androidx.media:media:1.6.0'
     implementation 'cat.ereza:customactivityoncrash:2.4.0'
@@ -148,16 +108,6 @@
     implementation 'org.greenrobot:eventbus:3.3.1'
     implementation 'org.nanohttpd:nanohttpd:2.3.1'
     implementation('org.simpleframework:simple-xml:2.7.1') { exclude group: 'stax', module: 'stax-api' exclude group: 'xpp3', module: 'xpp3' }
-<<<<<<< HEAD
-=======
-    leanbackImplementation 'androidx.leanback:leanback:1.2.0-alpha02'
-    leanbackImplementation 'me.jessyan:autosize:1.2.1'
-    mobileImplementation 'androidx.swiperefreshlayout:swiperefreshlayout:1.1.0'
-    mobileImplementation 'com.github.chrisbanes:PhotoView:2.3.0'
-    mobileImplementation 'com.github.devin1014.DLNA-Cast:dlna-dmc:V1.0.0'
-    mobileImplementation 'com.google.android.flexbox:flexbox:3.0.0'
-    mobileImplementation('com.journeyapps:zxing-android-embedded:4.3.0') { transitive = false }
->>>>>>> 6c5141e8
     annotationProcessor 'androidx.room:room-compiler:2.5.2'
     annotationProcessor 'com.github.bumptech.glide:compiler:4.15.1'
 }