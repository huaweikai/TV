plugins {
    id 'com.android.application'
}

android {
<<<<<<< HEAD
    compileSdk 33
    flavorDimensions = ["default"]
=======
    compileSdk 34
    flavorDimensions = ["mode", "api", "abi"]
>>>>>>> 45a5ae99

    defaultConfig {
        applicationId "com.fongmi.android.tv"
        minSdk 16
        targetSdk 28
        multiDexEnabled true
        ndk { abiFilters "armeabi-v7a" }
        javaCompileOptions {
            annotationProcessorOptions {
                arguments = ["room.schemaLocation": "$projectDir/schemas".toString()]
            }
        }
    }

    productFlavors {
        leanback {
            dimension "default"
            versionCode 205
            versionName "20230924#4"
        }
    }

    buildFeatures {
        viewBinding true
    }

    buildTypes {
        release {
            minifyEnabled true
            shrinkResources true
            proguardFiles getDefaultProguardFile('proguard-android-optimize.txt'), 'proguard-rules.pro'
        }
    }

    packagingOptions {
        exclude 'META-INF/beans.xml'
    }

    compileOptions {
        sourceCompatibility JavaVersion.VERSION_1_8
        targetCompatibility JavaVersion.VERSION_1_8
    }

    android.applicationVariants.configureEach { variant ->
        variant.outputs.configureEach { output ->
            outputFileName = "${variant.productFlavors[0].name}.apk"
        }
    }

    lint {
        disable 'UnsafeOptInUsageError'
    }
}

dependencies {
    implementation project(':hook')
    implementation project(':tvbus')
    implementation project(':catvod')
    implementation project(':pyramid')
    implementation project(':danmaku')
    implementation project(':quickjs')
    implementation project(':thunder')
    implementation project(':jianpian')
    implementation project(':forcetech')
    implementation project(':ijkplayer')
    implementation project(':media-lib-database')
    implementation project(':media-lib-datasource')
    implementation project(':media-lib-datasource-okhttp')
    implementation project(':media-lib-datasource-rtmp')
    implementation project(':media-lib-decoder-av1')
    implementation project(':media-lib-decoder-ffmpeg')
    implementation project(':media-lib-exoplayer')
    implementation project(':media-lib-exoplayer-dash')
    implementation project(':media-lib-exoplayer-hls')
    implementation project(':media-lib-exoplayer-rtsp')
    implementation project(':media-lib-exoplayer-smoothstreaming')
    implementation project(':media-lib-extractor')
    implementation project(':media-lib-session')
    implementation project(':media-lib-ui')
    implementation 'androidx.multidex:multidex:2.0.1'
    implementation 'androidx.appcompat:appcompat:1.6.1'
    implementation 'androidx.biometric:biometric:1.1.0'
<<<<<<< HEAD
    implementation 'androidx.leanback:leanback:1.2.0-alpha02'
    implementation 'androidx.lifecycle:lifecycle-viewmodel:2.6.1'
=======
    implementation 'androidx.lifecycle:lifecycle-viewmodel:2.6.2'
>>>>>>> 45a5ae99
    implementation 'androidx.room:room-runtime:2.5.2'
    implementation 'cat.ereza:customactivityoncrash:2.4.0'
    implementation 'com.github.bassaer:materialdesigncolors:1.0.0'
    implementation 'com.github.bumptech.glide:glide:4.15.1'
    implementation 'com.github.bumptech.glide:annotations:4.15.1'
    implementation 'com.github.bumptech.glide:okhttp3-integration:4.15.1'
    implementation 'com.github.TeamNewPipe:NewPipeExtractor:340095515d45ecbee576872c7198992ebd8e4f08'
    implementation 'com.google.android.material:material:1.9.0'
    implementation 'com.google.zxing:core:3.3.0'
    implementation 'com.guolindev.permissionx:permissionx:1.7.1'
    implementation 'me.jessyan:autosize:1.2.1'
    implementation 'org.greenrobot:eventbus:3.3.1'
    implementation 'org.nanohttpd:nanohttpd:2.3.1'
    implementation('org.simpleframework:simple-xml:2.7.1') { exclude group: 'stax', module: 'stax-api' exclude group: 'xpp3', module: 'xpp3' }
<<<<<<< HEAD
=======
    leanbackImplementation 'androidx.leanback:leanback:1.2.0-alpha03'
    leanbackImplementation 'me.jessyan:autosize:1.2.1'
    mobileImplementation 'androidx.swiperefreshlayout:swiperefreshlayout:1.1.0'
    mobileImplementation 'com.github.chrisbanes:PhotoView:2.3.0'
    mobileImplementation 'com.github.devin1014.DLNA-Cast:dlna-dmc:V1.0.0'
    mobileImplementation 'com.google.android.flexbox:flexbox:3.0.0'
    mobileImplementation('com.journeyapps:zxing-android-embedded:4.3.0') { transitive = false }
>>>>>>> 45a5ae99
    annotationProcessor 'androidx.room:room-compiler:2.5.2'
    annotationProcessor 'com.github.bumptech.glide:compiler:4.15.1'
}<|MERGE_RESOLUTION|>--- conflicted
+++ resolved
@@ -3,13 +3,8 @@
 }
 
 android {
-<<<<<<< HEAD
-    compileSdk 33
+    compileSdk 34
     flavorDimensions = ["default"]
-=======
-    compileSdk 34
-    flavorDimensions = ["mode", "api", "abi"]
->>>>>>> 45a5ae99
 
     defaultConfig {
         applicationId "com.fongmi.android.tv"
@@ -92,12 +87,9 @@
     implementation 'androidx.multidex:multidex:2.0.1'
     implementation 'androidx.appcompat:appcompat:1.6.1'
     implementation 'androidx.biometric:biometric:1.1.0'
-<<<<<<< HEAD
-    implementation 'androidx.leanback:leanback:1.2.0-alpha02'
+    implementation 'androidx.leanback:leanback:1.2.0-alpha03'
     implementation 'androidx.lifecycle:lifecycle-viewmodel:2.6.1'
-=======
     implementation 'androidx.lifecycle:lifecycle-viewmodel:2.6.2'
->>>>>>> 45a5ae99
     implementation 'androidx.room:room-runtime:2.5.2'
     implementation 'cat.ereza:customactivityoncrash:2.4.0'
     implementation 'com.github.bassaer:materialdesigncolors:1.0.0'
@@ -112,16 +104,6 @@
     implementation 'org.greenrobot:eventbus:3.3.1'
     implementation 'org.nanohttpd:nanohttpd:2.3.1'
     implementation('org.simpleframework:simple-xml:2.7.1') { exclude group: 'stax', module: 'stax-api' exclude group: 'xpp3', module: 'xpp3' }
-<<<<<<< HEAD
-=======
-    leanbackImplementation 'androidx.leanback:leanback:1.2.0-alpha03'
-    leanbackImplementation 'me.jessyan:autosize:1.2.1'
-    mobileImplementation 'androidx.swiperefreshlayout:swiperefreshlayout:1.1.0'
-    mobileImplementation 'com.github.chrisbanes:PhotoView:2.3.0'
-    mobileImplementation 'com.github.devin1014.DLNA-Cast:dlna-dmc:V1.0.0'
-    mobileImplementation 'com.google.android.flexbox:flexbox:3.0.0'
-    mobileImplementation('com.journeyapps:zxing-android-embedded:4.3.0') { transitive = false }
->>>>>>> 45a5ae99
     annotationProcessor 'androidx.room:room-compiler:2.5.2'
     annotationProcessor 'com.github.bumptech.glide:compiler:4.15.1'
 }