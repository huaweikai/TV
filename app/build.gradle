plugins {
    id 'com.android.application'
}

android {
    compileSdk 33
    flavorDimensions "default"

    defaultConfig {
        applicationId "com.fongmi.android.tv"
        minSdk 16
        targetSdk 29
        multiDexEnabled true
        ndk { abiFilters "armeabi-v7a" }
        javaCompileOptions {
            annotationProcessorOptions {
                arguments = ["room.schemaLocation": "$projectDir/schemas".toString()]
            }
        }
    }

    productFlavors {
        leanback {
<<<<<<< HEAD
            dimension "default"
            versionCode 72
            versionName "1.7.2"
        }
=======
            dimension "mode"
            versionCode 73
            versionName "1.7.3"
        }
        mobile {
            dimension "mode"
            versionCode 11
            versionName "1.1.1"
        }
        java {
            dimension "api"
        }
        python {
            dimension "api"
        }
>>>>>>> 101d1380
    }

    buildFeatures {
        viewBinding true
    }

    buildTypes {
        release {
            minifyEnabled true
            zipAlignEnabled true
            shrinkResources true
            proguardFiles getDefaultProguardFile('proguard-android-optimize.txt'), 'proguard-rules.pro'
        }
    }

    packagingOptions {
        exclude 'META-INF/beans.xml'
    }

    compileOptions {
        sourceCompatibility JavaVersion.VERSION_11
        targetCompatibility JavaVersion.VERSION_11
    }

    android.applicationVariants.all { variant ->
        variant.outputs.all { output ->
            outputFileName = "${variant.productFlavors[0].name}.apk"
        }
    }

    lint {
        abortOnError false
        disable 'UnsafeOptInUsageError'
    }
}

dependencies {
    implementation project(':drpy')
    implementation project(':tvbus')
    implementation project(':zlive')
    implementation project(':catvod')
    implementation project(':forcetech')
    implementation project(':ijkplayer')
    implementation project(':pyramid')
    implementation project(':media-lib-database')
    implementation project(':media-lib-datasource')
    implementation project(':media-lib-datasource-rtmp')
    implementation project(':media-lib-decoder-av1')
    implementation project(':media-lib-decoder-ffmpeg')
    implementation project(':media-lib-exoplayer')
    implementation project(':media-lib-exoplayer-dash')
    implementation project(':media-lib-exoplayer-hls')
    implementation project(':media-lib-exoplayer-rtsp')
    implementation project(':media-lib-exoplayer-smoothstreaming')
    implementation project(':media-lib-extractor')
    implementation project(':media-lib-session')
    implementation project(':media-lib-ui')
    implementation 'androidx.multidex:multidex:2.0.1'
    implementation 'androidx.appcompat:appcompat:1.6.1'
	implementation 'androidx.leanback:leanback:1.2.0-alpha02'
    implementation 'androidx.lifecycle:lifecycle-viewmodel:2.5.1'
    implementation 'androidx.preference:preference:1.2.0'
    implementation 'androidx.room:room-runtime:2.5.1'
    implementation 'cat.ereza:customactivityoncrash:2.4.0'
    implementation 'com.github.bassaer:materialdesigncolors:1.0.0'
    implementation 'com.github.bumptech.glide:glide:4.14.2'
    implementation 'com.github.thegrizzlylabs:sardine-android:0.8'
    implementation 'com.google.android.material:material:1.9.0-beta01'
    implementation 'com.google.code.gson:gson:2.8.6'
    implementation 'com.google.net.cronet:cronet-okhttp:0.1.0'
    implementation 'com.google.zxing:core:3.4.1'
    implementation 'com.guolindev.permissionx:permissionx:1.7.1'
    implementation 'com.squareup.okhttp3:okhttp:3.12.13'
    implementation 'me.jessyan:autosize:1.2.1'
    implementation 'net.java.dev.jna:jna:5.12.1'
    implementation 'org.apache.commons:commons-compress:1.20'
    implementation 'org.chromium.net:cronet-embedded:101.4951.41'
    implementation 'org.greenrobot:eventbus:3.3.1'
    implementation 'org.nanohttpd:nanohttpd:2.3.1'
    implementation('org.simpleframework:simple-xml:2.7.1') { exclude group: 'stax', module: 'stax-api' exclude group: 'xpp3', module: 'xpp3' }
<<<<<<< HEAD
=======
    leanbackImplementation 'androidx.leanback:leanback:1.2.0-alpha02'
    leanbackImplementation 'me.jessyan:autosize:1.2.1'
    mobileImplementation 'androidx.swiperefreshlayout:swiperefreshlayout:1.1.0'
    mobileImplementation 'com.github.devin1014.DLNA-Cast:dlna-dmc:V1.0.0'
    mobileImplementation('com.journeyapps:zxing-android-embedded:4.3.0') { transitive = false }
>>>>>>> 101d1380
    annotationProcessor 'androidx.room:room-compiler:2.5.1'
    annotationProcessor 'com.github.bumptech.glide:compiler:4.14.2'
}<|MERGE_RESOLUTION|>--- conflicted
+++ resolved
@@ -21,28 +21,10 @@
 
     productFlavors {
         leanback {
-<<<<<<< HEAD
             dimension "default"
-            versionCode 72
-            versionName "1.7.2"
-        }
-=======
-            dimension "mode"
             versionCode 73
             versionName "1.7.3"
         }
-        mobile {
-            dimension "mode"
-            versionCode 11
-            versionName "1.1.1"
-        }
-        java {
-            dimension "api"
-        }
-        python {
-            dimension "api"
-        }
->>>>>>> 101d1380
     }
 
     buildFeatures {
@@ -102,7 +84,7 @@
     implementation project(':media-lib-ui')
     implementation 'androidx.multidex:multidex:2.0.1'
     implementation 'androidx.appcompat:appcompat:1.6.1'
-	implementation 'androidx.leanback:leanback:1.2.0-alpha02'
+    implementation 'androidx.leanback:leanback:1.2.0-alpha02'
     implementation 'androidx.lifecycle:lifecycle-viewmodel:2.5.1'
     implementation 'androidx.preference:preference:1.2.0'
     implementation 'androidx.room:room-runtime:2.5.1'
@@ -123,14 +105,6 @@
     implementation 'org.greenrobot:eventbus:3.3.1'
     implementation 'org.nanohttpd:nanohttpd:2.3.1'
     implementation('org.simpleframework:simple-xml:2.7.1') { exclude group: 'stax', module: 'stax-api' exclude group: 'xpp3', module: 'xpp3' }
-<<<<<<< HEAD
-=======
-    leanbackImplementation 'androidx.leanback:leanback:1.2.0-alpha02'
-    leanbackImplementation 'me.jessyan:autosize:1.2.1'
-    mobileImplementation 'androidx.swiperefreshlayout:swiperefreshlayout:1.1.0'
-    mobileImplementation 'com.github.devin1014.DLNA-Cast:dlna-dmc:V1.0.0'
-    mobileImplementation('com.journeyapps:zxing-android-embedded:4.3.0') { transitive = false }
->>>>>>> 101d1380
     annotationProcessor 'androidx.room:room-compiler:2.5.1'
     annotationProcessor 'com.github.bumptech.glide:compiler:4.14.2'
 }