plugins {
    id 'com.android.application'
}

android {
    compileSdk 34
    flavorDimensions = ["default"]

    defaultConfig {
        applicationId "com.fongmi.android.tv"
        minSdk 16
        targetSdk 28
        multiDexEnabled true
        ndk { abiFilters "armeabi-v7a" }
        javaCompileOptions {
            annotationProcessorOptions {
                arguments = ["room.schemaLocation": "$projectDir/schemas".toString()]
            }
        }
    }

    productFlavors {
        leanback {
            dimension "default"
            versionCode 205
<<<<<<< HEAD
            versionName "20230925"
=======
            versionName "20230927#2"
        }
        mobile {
            dimension "mode"
            versionCode 205
            versionName "20230927#2"
        }
        java {
            dimension "api"
        }
        python {
            dimension "api"
        }
        armeabi_v7a {
            dimension "abi"
            ndk { abiFilters "armeabi-v7a" }
        }
        arm64_v8a {
            dimension "abi"
            ndk { abiFilters "arm64-v8a" }
>>>>>>> 793a581d
        }
    }

    buildFeatures {
        viewBinding true
    }

    buildTypes {
        release {
            minifyEnabled true
            shrinkResources true
            proguardFiles getDefaultProguardFile('proguard-android-optimize.txt'), 'proguard-rules.pro'
        }
    }

    packagingOptions {
        exclude 'META-INF/beans.xml'
    }

    compileOptions {
        sourceCompatibility JavaVersion.VERSION_1_8
        targetCompatibility JavaVersion.VERSION_1_8
    }

    android.applicationVariants.configureEach { variant ->
        variant.outputs.configureEach { output ->
            outputFileName = "${variant.productFlavors[0].name}.apk"
        }
    }

    lint {
        disable 'UnsafeOptInUsageError'
    }
}

dependencies {
    implementation project(':hook')
    implementation project(':tvbus')
    implementation project(':catvod')
    implementation project(':pyramid')
    implementation project(':danmaku')
    implementation project(':quickjs')
    implementation project(':thunder')
    implementation project(':jianpian')
    implementation project(':forcetech')
    implementation project(':ijkplayer')
    implementation project(':media-lib-database')
    implementation project(':media-lib-datasource')
    implementation project(':media-lib-datasource-okhttp')
    implementation project(':media-lib-datasource-rtmp')
    implementation project(':media-lib-decoder-av1')
    implementation project(':media-lib-decoder-ffmpeg')
    implementation project(':media-lib-exoplayer')
    implementation project(':media-lib-exoplayer-dash')
    implementation project(':media-lib-exoplayer-hls')
    implementation project(':media-lib-exoplayer-rtsp')
    implementation project(':media-lib-exoplayer-smoothstreaming')
    implementation project(':media-lib-extractor')
    implementation project(':media-lib-session')
    implementation project(':media-lib-ui')
    implementation platform('org.jetbrains.kotlin:kotlin-bom:1.8.20')
    implementation 'androidx.multidex:multidex:2.0.1'
    implementation 'androidx.appcompat:appcompat:1.6.1'
    implementation 'androidx.biometric:biometric:1.1.0'
    implementation 'androidx.leanback:leanback:1.2.0-alpha03'
    implementation 'androidx.lifecycle:lifecycle-viewmodel:2.6.2'
    implementation 'androidx.room:room-runtime:2.5.2'
    implementation 'cat.ereza:customactivityoncrash:2.4.0'
    implementation 'com.github.bassaer:materialdesigncolors:1.0.0'
    implementation 'com.github.bumptech.glide:glide:4.15.1'
    implementation 'com.github.bumptech.glide:annotations:4.15.1'
    implementation 'com.github.bumptech.glide:okhttp3-integration:4.15.1'
    implementation 'com.github.TeamNewPipe:NewPipeExtractor:289db1178ab66694c23893e6a487d4708343c47b'
    implementation 'com.google.android.material:material:1.9.0'
    implementation 'com.google.zxing:core:3.3.0'
    implementation 'com.guolindev.permissionx:permissionx:1.7.1'
    implementation 'me.jessyan:autosize:1.2.1'
    implementation 'org.greenrobot:eventbus:3.3.1'
    implementation 'org.nanohttpd:nanohttpd:2.3.1'
    implementation('org.simpleframework:simple-xml:2.7.1') { exclude group: 'stax', module: 'stax-api' exclude group: 'xpp3', module: 'xpp3' }
    annotationProcessor 'androidx.room:room-compiler:2.5.2'
    annotationProcessor 'com.github.bumptech.glide:compiler:4.15.1'
}<|MERGE_RESOLUTION|>--- conflicted
+++ resolved
@@ -23,30 +23,7 @@
         leanback {
             dimension "default"
             versionCode 205
-<<<<<<< HEAD
-            versionName "20230925"
-=======
             versionName "20230927#2"
-        }
-        mobile {
-            dimension "mode"
-            versionCode 205
-            versionName "20230927#2"
-        }
-        java {
-            dimension "api"
-        }
-        python {
-            dimension "api"
-        }
-        armeabi_v7a {
-            dimension "abi"
-            ndk { abiFilters "armeabi-v7a" }
-        }
-        arm64_v8a {
-            dimension "abi"
-            ndk { abiFilters "arm64-v8a" }
->>>>>>> 793a581d
         }
     }
 
