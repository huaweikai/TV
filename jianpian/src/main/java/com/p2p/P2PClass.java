package com.p2p;

import com.github.catvod.utils.Github;
import com.github.catvod.utils.Path;

public class P2PClass {

    public int port;

    public P2PClass() {
<<<<<<< HEAD
        System.load(Github.getSo("jpa_armeabi_v7a"));
=======
        System.load(Github.getSo("jpa"));
>>>>>>> 732872f5
        this.port = P2Pdoxstarthttpd("TEST3E63BAAECDAA79BEAA91853490A69F08".getBytes(), Path.jpa().getAbsolutePath().getBytes());
    }

    public int P2Pdoxstarthttpd(byte[] bArr, byte[] bArr2) {
        return doxstarthttpd(bArr, bArr2);
    }

    public void P2Pdoxstart(byte[] bArr) {
        doxstart(bArr);
    }

    public void P2Pdoxadd(byte[] bArr) {
        doxadd(bArr);
    }

    public void P2Pdoxpause(byte[] bArr) {
        doxpause(bArr);
    }

    public void P2Pdoxdel(byte[] bArr) {
        doxdel(bArr);
    }

    private native int doxstarthttpd(byte[] bArr, byte[] bArr2);

    private native int doxstart(byte[] bArr);

    private native int doxadd(byte[] bArr);

    private native int doxpause(byte[] bArr);

    private native int doxdel(byte[] bArr);
}<|MERGE_RESOLUTION|>--- conflicted
+++ resolved
@@ -8,11 +8,7 @@
     public int port;
 
     public P2PClass() {
-<<<<<<< HEAD
-        System.load(Github.getSo("jpa_armeabi_v7a"));
-=======
         System.load(Github.getSo("jpa"));
->>>>>>> 732872f5
         this.port = P2Pdoxstarthttpd("TEST3E63BAAECDAA79BEAA91853490A69F08".getBytes(), Path.jpa().getAbsolutePath().getBytes());
     }
 
