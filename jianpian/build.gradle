--- conflicted
+++ resolved
@@ -4,14 +4,24 @@
 
 android {
     compileSdk 33
-<<<<<<< HEAD
-=======
     flavorDimensions = ["abi"]
->>>>>>> 6c5141e8
 
     defaultConfig {
-        minSdk 16
+        minSdk 21
         targetSdk 28
+    }
+
+    productFlavors {
+        armeabi_v7a {
+            dimension "abi"
+            //noinspection ChromeOsAbiSupport
+            ndk { abiFilters "armeabi-v7a" }
+        }
+        arm64_v8a {
+            dimension "abi"
+            //noinspection ChromeOsAbiSupport
+            ndk { abiFilters "arm64-v8a" }
+        }
     }
 }
 
