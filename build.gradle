plugins {
    id 'com.android.application' version '7.2.2' apply false
    id 'com.android.library' version '7.2.2' apply false
    id 'com.chaquo.python' version '14.0.2' apply false
}

task clean(type: Delete) {
    delete rootProject.buildDir
}

project.ext {
    gsonVersion = '2.8.6'
    jsoupVersion = '1.15.3'
<<<<<<< HEAD
    okhttpVersion = '3.12.13'
=======
    okhttpVersion = '4.11.0'
    annotationVersion = '1.3.0'
>>>>>>> c90d27ef
}<|MERGE_RESOLUTION|>--- conflicted
+++ resolved
@@ -11,10 +11,6 @@
 project.ext {
     gsonVersion = '2.8.6'
     jsoupVersion = '1.15.3'
-<<<<<<< HEAD
     okhttpVersion = '3.12.13'
-=======
-    okhttpVersion = '4.11.0'
     annotationVersion = '1.3.0'
->>>>>>> c90d27ef
 }