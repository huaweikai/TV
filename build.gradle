--- conflicted
+++ resolved
@@ -9,12 +9,7 @@
 }
 
 project.ext {
-<<<<<<< HEAD
     gsonVersion = '2.8.6'
+    jsoupVersion = '1.15.3'
     okhttpVersion = '3.12.13'
-=======
-    gsonVersion = '2.10.1'
-    jsoupVersion = '1.15.3'
-    okhttpVersion = '4.11.0'
->>>>>>> ce6bde59
 }