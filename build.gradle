plugins {
    id 'org.jetbrains.kotlin.android' version '1.8.20' apply false
    id 'com.android.application' version '7.2.2' apply false
    id 'com.android.library' version '7.2.2' apply false
<<<<<<< HEAD
    id 'com.chaquo.python' version '12.0.1' apply false
    id 'org.jetbrains.kotlin.android' version '1.8.20' apply false
=======
    id 'com.chaquo.python' version '14.0.2' apply false
>>>>>>> 09844ede
}

tasks.register('clean', Delete) {
    delete rootProject.buildDir
}

project.ext {
    gsonVersion = '2.8.6'
    jsoupVersion = '1.15.3'
    okhttpVersion = '3.12.13'
    annotationVersion = '1.3.0'
}<|MERGE_RESOLUTION|>--- conflicted
+++ resolved
@@ -2,12 +2,7 @@
     id 'org.jetbrains.kotlin.android' version '1.8.20' apply false
     id 'com.android.application' version '7.2.2' apply false
     id 'com.android.library' version '7.2.2' apply false
-<<<<<<< HEAD
     id 'com.chaquo.python' version '12.0.1' apply false
-    id 'org.jetbrains.kotlin.android' version '1.8.20' apply false
-=======
-    id 'com.chaquo.python' version '14.0.2' apply false
->>>>>>> 09844ede
 }
 
 tasks.register('clean', Delete) {
