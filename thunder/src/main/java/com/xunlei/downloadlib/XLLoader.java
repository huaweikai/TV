--- conflicted
+++ resolved
@@ -14,13 +14,8 @@
 class XLLoader {
 
     public XLLoader() {
-<<<<<<< HEAD
-        System.load(Github.getSo("xl_stat_armeabi_v7a"));
-        System.load(Github.getSo("xl_thunder_sdk_armeabi_v7a"));
-=======
         System.load(Github.getSo("xl_stat"));
         System.load(Github.getSo("xl_thunder_sdk"));
->>>>>>> 732872f5
     }
 
     public native int createBtMagnetTask(String str, String str2, String str3, GetTaskId getTaskId);
