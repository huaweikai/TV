package tv.danmaku.ijk.media.player.ui;

import android.content.Context;
import android.graphics.Canvas;
import android.graphics.Color;
import android.graphics.Paint;
import android.util.AttributeSet;
import android.widget.TextView;

import androidx.annotation.Nullable;

public class SubtitleView extends TextView {

    private boolean isDrawing;
    private float strokeWidth;

    public SubtitleView(Context context) {
        super(context);
        init();
    }

    public SubtitleView(Context context, @Nullable AttributeSet attrs) {
        super(context, attrs);
        init();
    }

    public SubtitleView(Context context, @Nullable AttributeSet attrs, int defStyleAttr) {
        super(context, attrs, defStyleAttr);
        init();
    }

    private void init() {
        strokeWidth = Utils.dp2px(getContext(), 0.6f);
<<<<<<< HEAD
        setTypeface(Typeface.DEFAULT_BOLD);
        setGravity(Gravity.CENTER);
        setTextSize(16);
=======
>>>>>>> b25d7bff
    }

    @Override
    public void invalidate() {
        if (isDrawing) return;
        super.invalidate();
    }

    @Override
    protected void onDraw(Canvas canvas) {
        isDrawing = true;
        Paint paint = getPaint();
        paint.setStyle(Paint.Style.FILL);
        setTextColor(Color.WHITE);
        super.onDraw(canvas);
        paint.setStyle(Paint.Style.STROKE);
        paint.setStrokeJoin(Paint.Join.ROUND);
        paint.setStrokeWidth(strokeWidth);
        setTextColor(Color.BLACK);
        super.onDraw(canvas);
        paint.setStyle(Paint.Style.FILL);
        setTextColor(Color.WHITE);
        isDrawing = false;
    }
}<|MERGE_RESOLUTION|>--- conflicted
+++ resolved
@@ -31,12 +31,6 @@
 
     private void init() {
         strokeWidth = Utils.dp2px(getContext(), 0.6f);
-<<<<<<< HEAD
-        setTypeface(Typeface.DEFAULT_BOLD);
-        setGravity(Gravity.CENTER);
-        setTextSize(16);
-=======
->>>>>>> b25d7bff
     }
 
     @Override
