pluginManagement {
    repositories {
        gradlePluginPortal()
        mavenCentral()
        jcenter()
        google()
    }
}
dependencyResolutionManagement {
    repositoriesMode.set(RepositoriesMode.FAIL_ON_PROJECT_REPOS)
    repositories {
        mavenCentral()
        jcenter()
        google()
        flatDir {
            dirs "$rootDir/app/libs"
        }
        maven {
            url "https://jitpack.io"
        }
        maven {
            url "http://4thline.org/m2"
            allowInsecureProtocol = true
        }
    }
}
include ':app'
include ':hook'
include ':tvbus'
include ':catvod'
<<<<<<< HEAD
include ':danmaku'
=======
include ':pyramid'
>>>>>>> 7d012ae4
include ':quickjs'
include ':thunder'
include ':jianpian'
include ':forcetech'
include ':ijkplayer'
rootProject.name = "TV"<|MERGE_RESOLUTION|>--- conflicted
+++ resolved
@@ -28,11 +28,6 @@
 include ':hook'
 include ':tvbus'
 include ':catvod'
-<<<<<<< HEAD
-include ':danmaku'
-=======
-include ':pyramid'
->>>>>>> 7d012ae4
 include ':quickjs'
 include ':thunder'
 include ':jianpian'
