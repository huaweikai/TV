--- conflicted
+++ resolved
@@ -22,12 +22,8 @@
 include ':app'
 include ':tvbus'
 include ':catvod'
-<<<<<<< HEAD
 //include ':pyramid'
-=======
-include ':pyramid'
 include ':quickjs'
->>>>>>> 08477877
 include ':jianpian'
 include ':forcetech'
 include ':ijkplayer'
