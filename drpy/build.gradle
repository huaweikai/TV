--- conflicted
+++ resolved
@@ -15,11 +15,6 @@
 dependencies {
     implementation project(':catvod')
     implementation 'androidx.annotation:annotation:1.5.0'
-<<<<<<< HEAD
-    implementation 'com.google.code.gson:gson:2.8.6'
-    implementation 'com.squareup.okhttp3:okhttp:3.12.13'
-=======
->>>>>>> c6124366
     implementation 'org.jsoup:jsoup:1.15.3'
     implementation 'wang.harlon.quickjs:wrapper-android:0.18.8'
     api 'com.google.code.gson:gson:' + gsonVersion
