--- conflicted
+++ resolved
@@ -6,13 +6,8 @@
     compileSdk 33
 
     defaultConfig {
-<<<<<<< HEAD
         minSdk 16
-        targetSdk 29
-=======
-        minSdk 21
         targetSdk 28
->>>>>>> ce6bde59
     }
 }
 
