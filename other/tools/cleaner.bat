--- conflicted
+++ resolved
@@ -1,19 +1,7 @@
-<<<<<<< HEAD
-git clone --mirror https://github.com/FongMi/TV.git
-java -jar bfg.jar --delete-files *.apk TV.git
-java -jar bfg.jar --delete-files libp*p.so TV.git
-java -jar bfg.jar --delete-files libxl*.so TV.git
-java -jar bfg.jar --delete-files libjpa*.so TV.git
-java -jar bfg.jar --delete-files libp2p*.so TV.git
-java -jar bfg.jar --delete-files libmitv.so TV.git
-java -jar bfg.jar --delete-files libtvcore.so TV.git
-cd TV.git
-=======
 git clone --mirror https://github.com/FongMi/Release.git
 java -jar bfg.jar --delete-files *.apk Release.git
 java -jar bfg.jar --delete-files *.json Release.git
 cd Release.git
->>>>>>> efcbeaad
 git reflog expire --expire=now --all && git gc --prune=now --aggressive
 git push
 git gc