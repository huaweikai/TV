--- conflicted
+++ resolved
@@ -6,17 +6,8 @@
 
 public class Github {
 
-<<<<<<< HEAD
-    public static final String URL = "https://mirror.ghproxy.com/https://raw.githubusercontent.com/FongMi/Release/main";
+    public static final String URL = "https://my.t4tv.hz.cz";
     private static final String ABI = "armeabi-v7a";
-=======
-    public static final String URL = "https://my.t4tv.hz.cz";
-    private static String ABI;
-
-    public static void setAbi(String abi) {
-        Github.ABI = abi.replace("_", "-");
-    }
->>>>>>> f0895a5f
 
     private static String getUrl(String path, String name) {
         return URL + "/" + path + "/" + name;
