--- conflicted
+++ resolved
@@ -6,17 +6,8 @@
 
 public class Github {
 
-<<<<<<< HEAD
-    public static final String URL = "https://gh-proxy.com/https://raw.githubusercontent.com/FongMi/Release/main";
+    public static final String URL = "https://mirror.ghproxy.com/https://raw.githubusercontent.com/FongMi/Release/main";
     private static final String ABI = "armeabi-v7a";
-=======
-    public static final String URL = "https://mirror.ghproxy.com/https://raw.githubusercontent.com/FongMi/Release/main";
-    private static String ABI;
-
-    public static void setAbi(String abi) {
-        Github.ABI = abi.replace("_", "-");
-    }
->>>>>>> 45882e0a
 
     private static String getUrl(String path, String name) {
         return URL + "/" + path + "/" + name;
