package com.github.catvod.utils;

import android.net.Uri;

import com.github.catvod.net.OkHttp;

import java.io.File;

public class Github {

    public static final String URL = "https://my.t4tv.hz.cz";
<<<<<<< HEAD
    private static final String ABI = "armeabi-v7a";
=======
>>>>>>> d59164fc

    private static String getUrl(String path, String name) {
        return URL + "/" + path + "/" + name;
    }

    public static String getJson(String name) {
        return getUrl("apk/kitkat", name + ".json");
    }

    public static String getApk(String name) {
        return getUrl("apk/kitkat", name + ".apk");
    }

    public static String getSo(String url) {
        try {
            File file = new File(Path.so(), Uri.parse(url).getLastPathSegment());
            if (file.length() < 300) Path.write(file, OkHttp.newCall(url).execute().body().bytes());
            return file.getAbsolutePath();
        } catch (Exception e) {
            e.printStackTrace();
            return "";
        }
    }
}<|MERGE_RESOLUTION|>--- conflicted
+++ resolved
@@ -9,10 +9,6 @@
 public class Github {
 
     public static final String URL = "https://my.t4tv.hz.cz";
-<<<<<<< HEAD
-    private static final String ABI = "armeabi-v7a";
-=======
->>>>>>> d59164fc
 
     private static String getUrl(String path, String name) {
         return URL + "/" + path + "/" + name;
